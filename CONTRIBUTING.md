--- conflicted
+++ resolved
@@ -26,12 +26,8 @@
 > In `core` directory
 
 ```sh
-<<<<<<< HEAD
-yarn dev
-=======
 cd core # if not there already
 yarn start
->>>>>>> dac29fbf
 ```
 
 ## Available scripts
@@ -41,12 +37,8 @@
 Starts the development server. This task runs both the `clean` and `serve` scripts.
 
 ```sh
-<<<<<<< HEAD
-yarn dev
-=======
 cd core # if not there already
 yarn start
->>>>>>> dac29fbf
 ```
 
 ### clean
