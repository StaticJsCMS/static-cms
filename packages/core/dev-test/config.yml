backend:
  name: test-repo
site_url: 'https://example.com'
media_folder: assets/uploads
media_library:
  folder_support: true
locale: en
publish_mode: editorial_workflow
i18n:
  # Required and can be one of multiple_folders, multiple_files or single_file
  # multiple_folders - persists files in `<folder>/<locale>/<slug>.<extension>`
  # multiple_files - persists files in `<folder>/<slug>.<locale>.<extension>`
  # single_file - persists a single file in `<folder>/<slug>.<extension>`
  structure: multiple_files

  # Required - a list of locales to show in the editor UI
  locales: [en, de, fr]

  # Optional, defaults to the first item in locales.
  # The locale to be used for fields validation and as a baseline for the entry.
  default_locale: en
collections:
  - name: posts
    label: Posts
    label_singular: Post
    description: >
      The description is a great place for tone setting, high level information,
      and editing guidelines that are specific to a collection.
    folder: _posts
    slug: '{{year}}-{{month}}-{{day}}-{{slug}}'
    summary_fields:
      - title
      - date
    sortable_fields:
      fields:
        - title
        - date
      default:
        field: title
    create: true
    view_filters:
      filters:
        - name: posts-with-index
          label: Posts With Index
          field: title
          pattern: 'This is post #'
        - name: posts-without-index
          label: Posts Without Index
          field: title
          pattern: front matter post
    view_groups:
      groups:
        - name: by-year
          label: Year
          field: date
          pattern: '\d{4}'
    fields:
      - label: Title
        name: title
        widget: string
      - label: Publish Date
        name: date
        widget: datetime
        date_format: yyyy-MM-dd
        time_format: 'HH:mm'
        format: "yyyy-MM-dd'T'HH:mm:ss.SSSXXX"
      - label: Cover Image
        name: image
        widget: image
        required: false
      - label: Description
        name: description
        widget: text
      - label: Category
        name: category
        widget: string
      - label: Body
        name: body
        widget: markdown
<<<<<<< HEAD
        hint: Main content goes here.
      - label: Tags
        name: tags
        widget: list
=======
        hint: '*Main* __content__ __*goes*__ [here](example.com).'
>>>>>>> 63546753
  - name: faq
    label: FAQ
    folder: _faqs
    create: true
    editor:
      frame: false
      size: half
    fields:
      - label: Question
        name: title
        widget: string
      - label: Type
        name: type
        widget: select
        default: internal
        options:
          - label: Internal
            value: internal
          - label: External
            value: external
      - label: URL
        name: url
        widget: string
        condition:
          field: type
          value: external
      - label: Answer
        name: body
        widget: markdown
        condition:
          field: type
          value: internal
      - name: posts
        label: Posts
        label_singular: Post
        widget: list
        summary: "{{fields.post | split('|', '$1')}}"
        condition:
          field: type
          value: internal
        fields:
          - label: Related Post
            name: post
            widget: relationKitchenSinkPost
            collection: posts
            display_fields:
              - title
              - date
            search_fields:
              - title
              - body
            value_field: '{{title}}|{{date}}'
  - name: widgets
    label: Widgets
    delete: false
    files:
      - name: boolean
        label: Boolean
        file: _widgets/boolean.json
        description: Boolean widget
        fields:
          - name: required
            label: Required Validation
            widget: boolean
          - name: with_default
            label: Required With Default
            widget: boolean
            default: true
          - name: pattern
            label: Pattern Validation
            widget: boolean
            pattern: ['true', 'Must be true']
            required: false
          - name: prefix
            label: With Prefix
            widget: boolean
            prefix: "I'm a prefix"
          - name: suffix
            label: With Suffix
            widget: boolean
            suffix: "I'm a suffix"
          - name: prefix_and_suffix
            label: With Prefix and Suffix
            widget: boolean
            prefix: "I'm a prefix"
            suffix: "I'm a suffix"
      - name: code
        label: Code
        file: _widgets/code.json
        description: Code widget
        fields:
          - name: required
            label: Required Validation
            widget: code
          - name: with_default
            label: Required With Default
            widget: code
            default: '<div>Some html!</div>'
          - name: pattern
            label: Pattern Validation
            widget: code
            pattern: ['.{12,}', 'Must have at least 12 characters']
            allow_input: true
            required: false
          - name: language
            label: Language Selection
            widget: code
            allow_language_selection: true
            required: false
          - name: language_with_default
            label: Language Selection With Default Language
            widget: code
            allow_language_selection: true
            required: false
            default_language: html
          - name: language_with_default_language_and_value
            label: Language Selection With Default Language and Value
            widget: code
            allow_language_selection: true
            required: false
            default:
              lang: html
              code: '<div>Some html!</div>'
          - name: language_with_default_language_and_value_string_default
            label: Language Selection With Default Language and Value (String Default)
            widget: code
            allow_language_selection: true
            required: false
            default_language: html
            default: '<div>Some html!</div>'
      - name: color
        label: Color
        file: _widgets/color.json
        description: Color widget
        fields:
          - name: required
            label: Required Validation
            widget: color
          - name: allow_input
            label: Allow Input
            widget: color
            allow_input: true
          - name: with_default
            label: Required With Default
            widget: color
            default: '#2121c5'
          - name: pattern
            label: Pattern Validation
            widget: color
            pattern:
              ['^#[a-fA-F0-9]{3}$|^[a-fA-F0-9]{4}$|^[a-fA-F0-9]{6}$', 'Must be a valid hex code']
            allow_input: true
            required: false
          - name: alpha
            label: Alpha
            widget: color
            enable_alpha: true
            required: false
          - name: alpha_with_default
            label: Alpha With Default
            widget: color
            enable_alpha: true
            required: false
            default: 'rgba(175, 28, 28, 0.65)'
      - name: datetime
        label: DateTime
        file: _widgets/datetime.json
        description: DateTime widget
        fields:
          - name: required
            label: 'Required Validation'
            widget: datetime
          - name: pattern
            label: 'Pattern Validation'
            widget: datetime
            format: 'MMM d, yyyy h:mm aaa'
            date_format: 'MMM d, yyyy'
            time_format: 'h:mm aaa'
            pattern: ['pm', 'Must be in the afternoon']
            required: false
          - name: date_and_time
            label: Date and Time
            widget: datetime
            format: 'MMM d, yyyy h:mm aaa'
            date_format: 'MMM d, yyyy'
            time_format: 'h:mm aaa'
            required: false
          - name: date_and_time_with_default
            label: Date and Time With Default
            widget: datetime
            format: 'MMM d, yyyy h:mm aaa'
            date_format: 'MMM d, yyyy'
            time_format: 'h:mm aaa'
            required: false
            default: 'Jan 12, 2023 12:00 am'
          - name: date
            label: Date
            widget: datetime
            format: 'MMM d, yyyy'
            time_format: false
            required: false
          - name: date_with_default
            label: Date With Default
            widget: datetime
            format: 'MMM d, yyyy'
            date_format: 'MMM d, yyyy'
            time_format: false
            required: false
            default: 'Jan 12, 2023'
          - name: time
            label: Time
            widget: datetime
            format: 'h:mm aaa'
            date_format: false
            time_format: 'h:mm aaa'
            required: false
          - name: time_with_default
            label: Time With Default
            widget: datetime
            format: 'h:mm aaa'
            date_format: false
            time_format: 'h:mm aaa'
            required: false
            default: '12:00 am'
      - name: file
        label: File
        file: _widgets/file.json
        description: File widget
        media_library:
          folder_support: false
        fields:
          - name: required
            label: Required Validation
            widget: file
          - name: with_default
            label: Required With Default
            widget: file
            default: /assets/uploads/moby-dick.jpg
          - name: pattern
            label: Pattern Validation
            widget: file
            pattern: ['\.pdf', 'Must be a pdf']
            required: false
          - name: choose_url
            label: Choose URL
            widget: file
            required: false
            choose_url: true
          - name: multiple
            label: Multiple Files
            widget: file
            required: false
            multiple: true
          - name: multiple_choose_url
            label: Multiple Files, Choose URL
            widget: file
            required: false
            multiple: true
            choose_url: true
          - name: folder_support
            label: Folder Support
            widget: file
            media_library:
              folder_support: true
      - name: image
        label: Image
        file: _widgets/image.json
        description: Image widget
        media_library:
          folder_support: false
        fields:
          - name: required
            label: Required Validation
            widget: image
          - name: with_default
            label: Required With Default
            widget: image
            default: /assets/uploads/moby-dick.jpg
          - name: pattern
            label: Pattern Validation
            widget: image
            pattern: ['\.png', 'Must be a png']
            required: false
          - name: choose_url
            label: Choose URL
            widget: image
            required: false
            choose_url: true
          - name: multiple
            label: Multiple Images
            widget: image
            required: false
            multiple: true
          - name: multiple_choose_url
            label: Multiple Images, Choose URL
            widget: image
            required: false
            multiple: true
            choose_url: true
          - name: folder_support
            label: Folder Support
            widget: image
            media_library:
              folder_support: true
      - name: keyvalue
        label: Key Value
        file: _widgets/keyvalue.yml
        description: Key Value widget
        fields:
          - name: keyvalue
            label: Required
            widget: keyvalue
          - name: with_default
            label: Required With Default
            widget: keyvalue
            default:
              key1: value1
              key2: value2
              key3: value3
          - name: with_min
            label: Required With Min (2)
            widget: keyvalue
            min: 2
          - name: with_max
            label: Required With Max (4)
            widget: keyvalue
            max: 4
          - name: with_min_and_max
            label: Required With Min (2) and Max (4)
            widget: keyvalue
            min: 2
            max: 4
      - name: list
        label: List
        file: _widgets/list.yml
        description: List widget
        fields:
          - name: list
            label: Required List
            widget: list
            fields:
              - label: Name
                name: name
                widget: string
                hint: First and Last
              - label: Description
                name: description
                widget: text
          - name: with_default
            label: Required With Default
            widget: list
            default:
              - name: Bob Billy
                description: Some text about bob
            fields:
              - label: Name
                name: name
                widget: string
                hint: First and Last
              - label: Description
                name: description
                widget: text
          - name: optional
            label: Optional List
            widget: list
            required: false
            fields:
              - label: Name
                name: name
                widget: string
                hint: First and Last
              - label: Description
                name: description
                widget: text
          - name: list_with_object_child
            label: List With Object Child
            widget: list
            fields:
              - label: Name
                name: name
                widget: string
                hint: First and Last
              - label: Description
                name: description
                widget: text
              - label: Object
                name: object
                widget: object
                fields:
                  - label: Name
                    name: name
                    widget: string
                    hint: First and Last
                  - label: Description
                    name: description
                    widget: text
          - name: comma_separated_list
            label: Comma Separated List
            widget: list
          - name: delimiter_separated_list
            label: Custom Delimiter (Semicolon) Separated List
            widget: list
            delimiter: ';'
            default:
              - 'tag-1'
              - 'tag-2'
          - name: string_list
            label: String List
            widget: list
            fields:
              - label: Tag
                name: tag
                widget: string
          - name: number_list
            label: Number List
            widget: list
            default:
              - 5
              - 13
              - 2
            fields:
              - label: Value
                name: value
                widget: number
          - name: boolean_list
            label: Boolean List
            widget: list
            default:
              - false
              - true
            fields:
              - label: Active
                name: active
                widget: boolean
          - name: typed_list
            label: Typed List
            widget: list
            types:
              - label: Type 1 Object
                name: type_1_object
                widget: object
                fields:
                  - label: String
                    name: string
                    widget: string
                  - label: Boolean
                    name: boolean
                    widget: boolean
                  - label: Text
                    name: text
                    widget: text
              - label: Type 2 Object
                name: type_2_object
                widget: object
                fields:
                  - label: Number
                    name: number
                    widget: number
                  - label: Select
                    name: select
                    widget: select
                    options:
                      - a
                      - b
                      - c
                  - label: Datetime
                    name: datetime
                    widget: datetime
                  - label: Markdown
                    name: markdown
                    widget: markdown
              - label: Type 3 Object
                name: type_3_object
                widget: object
                fields:
                  - label: Image
                    name: image
                    widget: image
                  - label: File
                    name: file
                    widget: file
          - name: typed_list_with_default
            label: Typed List With Default
            widget: list
            default:
              - type: type_2_object
                number: 5
                select: c
                datetime: '2022-12-05T20:22:52+0000'
                markdown: Some ***Markdown*** ~content~ text
            types:
              - label: Type 1 Object
                name: type_1_object
                widget: object
                fields:
                  - label: String
                    name: string
                    widget: string
                  - label: Boolean
                    name: boolean
                    widget: boolean
                  - label: Text
                    name: text
                    widget: text
              - label: Type 2 Object
                name: type_2_object
                widget: object
                summary: "{{datetime | date('yyyy-MM-dd')}}"
                fields:
                  - label: Number
                    name: number
                    widget: number
                  - label: Select
                    name: select
                    widget: select
                    options:
                      - a
                      - b
                      - c
                  - label: Datetime
                    name: datetime
                    widget: datetime
                  - label: Markdown
                    name: markdown
                    widget: markdown
              - label: Type 3 Object
                name: type_3_object
                widget: object
                fields:
                  - label: Image
                    name: image
                    widget: image
                  - label: File
                    name: file
                    widget: file
          - name: typed_list_with_condition
            label: Typed List With Condition
            widget: list
            types:
              - label: Type 1 Object
                name: type_1_object
                widget: object
                fields:
                  - name: template
                    label: template
                    widget: select
                    options:
                      - column
                      - row
                      - banner
                    default: column
                  - label: String
                    name: string
                    widget: string
                  - label: Boolean
                    name: boolean
                    widget: boolean
                    condition:
                      field: template
                      value: banner
                  - label: Text
                    name: text
                    widget: text
              - label: Type 2 Object
                name: type_2_object
                widget: object
                fields:
                  - label: Number
                    name: number
                    widget: number
                  - label: Select
                    name: select
                    widget: select
                    options:
                      - a
                      - b
                      - c
                  - label: Datetime
                    name: datetime
                    widget: datetime
                  - label: Markdown
                    name: markdown
                    widget: markdown
              - label: Type 3 Object
                name: type_3_object
                widget: object
                fields:
                  - label: Image
                    name: image
                    widget: image
                  - label: File
                    name: file
                    widget: file
      - name: map
        label: Map
        file: _widgets/map.json
        description: Map widget
        fields:
          - name: required
            label: Required Validation
            widget: map
          - name: with_default
            label: Required With Default
            widget: map
            default: '{ "type": "Point", "coordinates": [-73.9852661, 40.7478738] }'
          - name: pattern
            label: Pattern Validation
            widget: map
            pattern: ['\[-([7-9][0-9]|1[0-2][0-9])\.', 'Must be between latitude -70 and -129']
            required: false
          - name: line_string
            label: Line String
            type: LineString
            widget: map
            required: false
          - name: polygon
            label: Polygon
            type: Polygon
            widget: map
            required: false
      - name: markdown
        label: Markdown
        file: _widgets/markdown.json
        description: Markdown widget
        fields:
          - name: required
            label: Required Validation
            widget: markdown
          - name: with_default
            label: Required With Default
            widget: markdown
            default: Default **markdown** value
          - name: raw
            label: Raw Editor
            widget: markdown
            show_raw: true
          - name: pattern
            label: Pattern Validation
            widget: markdown
            pattern: ['# [a-zA-Z0-9]+', 'Must have a header']
            required: false
          - name: folder_support
            label: Folder Support
            widget: markdown
            media_library:
              folder_support: true
          - name: customized_buttons
            label: Customized Buttons
            widget: markdown
            toolbar_buttons:
              main:
                - bold
                - italic
                - font
                - shortcode
                - label: Insert
                  groups:
                    - items: ['image', 'file-link']
                    - items: ['insert-table']
              empty:
                - bold
                - italic
                - font
                - label: Insert
                  groups:
                    - items: ['image', 'file-link']
                    - items: ['blockquote', 'code-block']
              selection:
                - bold
                - italic
                - font
                - file-link
              table_empty:
                - insert-row
                - insert-column
                - delete-row
                - delete-column
                - delete-table
              table_selection:
                - bold
                - italic
                - font
      - name: number
        label: Number
        file: _widgets/number.json
        description: Number widget
        fields:
          - name: required
            label: Required Validation
            widget: number
          - name: with_default
            label: Required With Default
            widget: number
            default: 5
          - name: min
            label: Min Validation
            widget: number
            min: 5
            required: false
          - name: max
            label: Max Validation
            widget: number
            max: 10
            required: false
          - name: min_and_max
            label: Min and Max Validation
            widget: number
            min: 5
            max: 10
            required: false
          - name: pattern
            label: Pattern Validation
            widget: number
            pattern: ['[0-9]{3,}', 'Must be at least 3 digits']
            required: false
          - name: prefix
            label: With Prefix
            widget: number
            prefix: '$'
          - name: suffix
            label: With Suffix
            widget: number
            suffix: '%'
          - name: prefix_and_suffix
            label: With Prefix and Suffix
            widget: number
            prefix: '$'
            suffix: '%'
      - name: object
        label: Object
        file: _widgets/object.json
        description: Object widget
        fields:
          - label: Required Validation
            name: required
            widget: object
            fields:
              - label: Number of posts on frontpage
                name: front_limit
                widget: number
              - label: Author
                name: author
                widget: string
              - label: Thumbnail
                name: thumb
                widget: image
          - label: Required With Defaults
            name: with_defaults
            widget: object
            fields:
              - label: Number of posts on frontpage
                name: front_limit
                widget: number
                default: 5
              - label: Author
                name: author
                widget: string
                default: Bob
              - label: Thumbnail
                name: thumb
                widget: image
                default: /assets/uploads/moby-dick.jpg
          - label: Optional Validation
            name: optional
            widget: object
            required: false
            fields:
              - label: Number of posts on frontpage
                name: front_limit
                widget: number
                required: false
              - label: Author
                name: author
                widget: string
                required: false
              - label: Thumbnail
                name: thumb
                widget: image
                required: false
          - label: With Hidden Field
            name: hidden_field
            widget: object
            required: false
            fields:
              - name: layout
                widget: hidden
                default: post
              - label: Number of posts on frontpage
                name: front_limit
                widget: number
                required: false
              - label: Author
                name: author
                widget: string
                required: false
              - label: Thumbnail
                name: thumb
                widget: image
                required: false
          - label: Collapsed, optional with required children
            name: collapsed_optional_with_required_children
            widget: object
            required: false
            collapsed: true
            fields:
              - name: layout
                widget: hidden
                default: post
              - label: Number of posts on frontpage
                name: front_limit
                widget: number
                required: true
              - label: Author
                name: author
                widget: string
                required: true
              - label: Thumbnail
                name: thumb
                widget: image
                required: true
      - name: relation
        label: Relation
        file: _widgets/relation.json
        description: Relation widget
        fields:
          - label: Required Validation
            name: required
            widget: relation
            collection: posts
            display_fields:
              - title
              - date
            search_fields:
              - title
              - date
            value_field: title
          - label: Required With Default
            name: with_default
            widget: relation
            collection: posts
            display_fields:
              - title
              - date
            search_fields:
              - title
              - date
            value_field: title
            default: This is a YAML front matter post
          - label: Optional Validation
            name: optional
            widget: relation
            required: false
            collection: posts
            display_fields:
              - title
              - date
            search_fields:
              - title
              - date
            value_field: title
          - label: Multiple
            name: multiple
            widget: relation
            multiple: true
            required: false
            collection: posts
            display_fields:
              - title
              - date
            search_fields:
              - title
              - date
            value_field: title
          - label: Multiple With Default
            name: multiple_with_default
            widget: relation
            multiple: true
            required: false
            collection: posts
            default:
              - This is a JSON front matter post
              - This is a YAML front matter post
            display_fields:
              - title
              - date
            search_fields:
              - title
              - date
            value_field: title
      - name: select
        label: Select
        file: _widgets/select.json
        description: Select widget
        fields:
          - label: Required Validation
            name: required
            widget: select
            options:
              - a
              - b
              - c
          - label: Required With Default
            name: with_default
            widget: select
            default: b
            options:
              - a
              - b
              - c
          - label: Pattern Validation
            name: pattern
            widget: select
            options:
              - a
              - b
              - c
            pattern: ['[a-b]', 'Must be a or b']
            required: false
          - label: Number Value
            name: number
            widget: select
            options:
              - 1
              - 2
              - 3
          - label: Number With Default
            name: number_with_default
            widget: select
            default: 3
            options:
              - 1
              - 2
              - 3
          - label: Value and Label
            name: value_and_label
            widget: select
            options:
              - value: a
                label: A fancy label
              - value: 2
                label: Another fancy label
              - value: c
                label: And one more fancy label
          - label: Value and Label With Default
            name: value_and_label_with_default
            widget: select
            default: 2
            options:
              - value: a
                label: A fancy label
              - value: 2
                label: Another fancy label
              - value: c
                label: And one more fancy label
          - label: Multiple
            name: multiple
            widget: select
            options:
              - a
              - b
              - c
            pattern: ['[a-b]', 'Must be a or b']
            multiple: true
            required: false
          - label: Multiple With Default
            name: multiple_with_default
            widget: select
            default:
              - b
              - c
            options:
              - a
              - b
              - c
            pattern: ['[a-b]', 'Must be a or b']
            multiple: true
            required: false
          - label: Value and Label Multiple
            name: value_and_label_multiple
            widget: select
            multiple: true
            options:
              - value: a
                label: A fancy label
              - value: b
                label: Another fancy label
              - value: c
                label: And one more fancy label
      - name: string
        label: String
        file: _widgets/string.json
        description: String widget
        fields:
          - name: required
            label: Required Validation
            widget: string
          - name: with_default
            label: Required With Default
            widget: string
            default: Default value
          - name: pattern
            label: Pattern Validation
            widget: string
            pattern: ['.{12,}', 'Must have at least 12 characters']
            required: false
          - name: prefix
            label: With Prefix
            widget: string
            prefix: '$'
          - name: suffix
            label: With Suffix
            widget: string
            suffix: '%'
          - name: prefix_and_suffix
            label: With Prefix and Suffix
            widget: string
            prefix: '$'
            suffix: '%'
      - name: text
        label: Text
        file: _widgets/text.json
        description: Text widget
        fields:
          - name: required
            label: 'Required Validation'
            widget: text
          - name: with_default
            label: Required With Default
            widget: text
            default: Default value
          - name: pattern
            label: 'Pattern Validation'
            widget: text
            pattern: ['.{12,}', 'Must have at least 12 characters']
            required: false
      - name: uuid
        label: UUID
        file: _widgets/uuid.json
        description: UUID widget
        fields:
          - name: uuid
            label: UUID
            widget: uuid
          - name: no_regenerate
            label: Does not allow regeneration
            widget: uuid
            allow_regenerate: false
          - name: with_prefix
            label: With Prefix
            widget: uuid
            prefix: 'book/'
  - name: settings
    label: Settings
    delete: false
    editor:
      preview: false
    files:
      - name: general
        label: Site Settings
        file: _data/settings.json
        description: General Site Settings
        fields:
          - label: Global title
            name: site_title
            widget: string
          - label: Post Settings
            name: posts
            widget: object
            fields:
              - label: Number of posts on frontpage
                name: front_limit
                widget: number
                min: 1
                max: 10
              - label: Default Author
                name: author
                widget: string
              - label: Default Thumbnail
                name: thumb
                widget: image
                required: false
      - name: authors
        label: Authors
        file: _data/authors.yml
        description: Author descriptions
        editor:
          preview: true
        fields:
          - name: authors
            label: Authors
            label_singular: Author
            widget: list
            fields:
              - label: Name
                name: name
                widget: string
                hint: First and Last
              - label: Description
                name: description
                widget: text
      - name: hotels
        label: Hotel Locations
        file: _data/hotel_locations.yml
        fields:
          - name: country
            label: Country
            widget: string
          - name: hotel_locations
            label: Hotel Locations
            widget: list
            fields:
              - name: cities
                label: Cities
                widget: list
                fields:
                  - name: city
                    label: City
                    widget: string
                  - name: number_of_hotels_in_city
                    label: Number of Hotels in City
                    widget: number
                  - name: city_locations
                    label: City Locations
                    widget: list
                    fields:
                      - name: hotel_name
                        label: Hotel Name
                        widget: string
  - name: kitchenSink
    label: Kitchen Sink
    folder: _sink
    create: true
    fields:
      - label: Related Post
        name: post
        widget: relationKitchenSinkPost
        collection: posts
        display_fields:
          - title
          - date
        search_fields:
          - title
          - body
        value_field: title
      - label: Title
        name: title
        widget: string
      - label: Boolean
        name: boolean
        widget: boolean
        default: true
      - label: Map
        name: map
        widget: map
      - label: Text
        name: text
        widget: text
        hint: 'Plain text, not markdown'
      - label: Number
        name: number
        widget: number
        hint: To infinity and beyond!
      - label: Markdown
        name: markdown
        widget: markdown
      - label: Datetime
        name: datetime
        widget: datetime
      - label: Color
        name: color
        widget: color
      - label: Color string editable and alpha enabled
        name: colorEditable
        widget: color
        enable_alpha: true
        allow_input: true
      - label: Image
        name: image
        widget: image
      - label: File
        name: file
        widget: file
      - label: Select
        name: select
        widget: select
        options:
          - a
          - b
          - c
      - label: Select multiple
        name: select_multiple
        widget: select
        options:
          - a
          - b
          - c
        multiple: true
      - label: Select numeric
        name: select_numeric
        widget: select
        options:
          - label: One
            value: 1
          - label: Two
            value: 2
          - label: Three
            value: 3
      - label: Select mixed string and numeric
        name: select_mixed_string_numeric
        widget: select
        options:
          - label: One
            value: 'One'
          - label: Two
            value: 2
          - label: Three
            value: 3
      - label: Hidden
        name: hidden
        widget: hidden
        default: hidden
      - label: Object
        name: object
        widget: object
        collapsed: true
        fields:
          - label: Related Post
            name: post
            widget: relationKitchenSinkPost
            collection: posts
            search_fields:
              - title
              - body
            value_field: title
          - label: String
            name: string
            widget: string
          - label: Boolean
            name: boolean
            widget: boolean
            default: false
          - label: Text
            name: text
            widget: text
          - label: Number
            name: number
            widget: number
          - label: Markdown
            name: markdown
            widget: markdown
          - label: Datetime
            name: datetime
            widget: datetime
          - label: Image
            name: image
            widget: image
          - label: File
            name: file
            widget: file
          - label: Select
            name: select
            widget: select
            options:
              - a
              - b
              - c
      - label: List
        name: list
        widget: list
        fields:
          - label: String
            name: string
            widget: string
          - label: Boolean
            name: boolean
            widget: boolean
          - label: Text
            name: text
            widget: text
          - label: Number
            name: number
            widget: number
          - label: Markdown
            name: markdown
            widget: markdown
          - label: Datetime
            name: datetime
            widget: datetime
          - label: Image
            name: image
            widget: image
          - label: File
            name: file
            widget: file
          - label: Select
            name: select
            widget: select
            options:
              - a
              - b
              - c
          - label: Object
            name: object
            widget: object
            fields:
              - label: String
                name: string
                widget: string
              - label: Boolean
                name: boolean
                widget: boolean
              - label: Text
                name: text
                widget: text
              - label: Number
                name: number
                widget: number
              - label: Markdown
                name: markdown
                widget: markdown
              - label: Datetime
                name: datetime
                widget: datetime
              - label: Image
                name: image
                widget: image
              - label: File
                name: file
                widget: file
              - label: Select
                name: select
                widget: select
                options:
                  - a
                  - b
                  - c
              - label: List
                name: list
                widget: list
                fields:
                  - label: Related Post
                    name: post
                    widget: relationKitchenSinkPost
                    collection: posts
                    search_fields:
                      - title
                      - body
                    value_field: title
                  - label: String
                    name: string
                    widget: string
                  - label: Boolean
                    name: boolean
                    widget: boolean
                  - label: Text
                    name: text
                    widget: text
                  - label: Number
                    name: number
                    widget: number
                  - label: Markdown
                    name: markdown
                    widget: markdown
                  - label: Datetime
                    name: datetime
                    widget: datetime
                  - label: Image
                    name: image
                    widget: image
                  - label: File
                    name: file
                    widget: file
                  - label: Select
                    name: select
                    widget: select
                    options:
                      - a
                      - b
                      - c
                  - label: Hidden
                    name: hidden
                    widget: hidden
                    default: hidden
                  - label: Object
                    name: object
                    widget: object
                    fields:
                      - label: String
                        name: string
                        widget: string
                      - label: Boolean
                        name: boolean
                        widget: boolean
                      - label: Text
                        name: text
                        widget: text
                      - label: Number
                        name: number
                        widget: number
                      - label: Markdown
                        name: markdown
                        widget: markdown
                      - label: Datetime
                        name: datetime
                        widget: datetime
                      - label: Image
                        name: image
                        widget: image
                      - label: File
                        name: file
                        widget: file
                      - label: Select
                        name: select
                        widget: select
                        options:
                          - a
                          - b
                          - c
      - label: Typed List
        name: typed_list
        widget: list
        types:
          - label: Type 1 Object
            name: type_1_object
            widget: object
            fields:
              - label: String
                name: string
                widget: string
              - label: Boolean
                name: boolean
                widget: boolean
              - label: Text
                name: text
                widget: text
          - label: Type 2 Object
            name: type_2_object
            widget: object
            fields:
              - label: Number
                name: number
                widget: number
              - label: Select
                name: select
                widget: select
                options:
                  - a
                  - b
                  - c
              - label: Datetime
                name: datetime
                widget: datetime
              - label: Markdown
                name: markdown
                widget: markdown
          - label: Type 3 Object
            name: type_3_object
            widget: object
            fields:
              - label: Image
                name: image
                widget: image
              - label: File
                name: file
                widget: file
  - name: i18n_playground
    label: i18n Playground
    i18n: true
    folder: _i18n_playground
    identifier_field: slug
    create: true
    fields:
      # The slug field will be omitted from the translation.
      - name: slug
        label: Slug
        widget: string
      # same as 'i18n: translate'. Allows translation of the description field
      - name: description
        label: Description
        widget: text
        i18n: true
      # The date field will be duplicated from the default locale.
      - name: date
        label: Date
        widget: datetime
        i18n: duplicate
  - name: pages
    label: Nested Pages
    label_singular: 'Page'
    folder: _nested_pages
    create: true
    # adding a nested object will show the collection folder structure
    nested:
      depth: 100 # max depth to show in the collection tree
      summary: '{{title}}' # optional summary for a tree node, defaults to the inferred title field
      # adding a path object allows editing the path of entries
      # moving an existing entry will move the entire sub tree of the entry to the new location
      path: { label: 'Path', index_file: 'index' }
    fields:
      - label: Title
        name: title
        widget: string
      - label: Body
        name: body
        widget: markdown<|MERGE_RESOLUTION|>--- conflicted
+++ resolved
@@ -77,14 +77,7 @@
       - label: Body
         name: body
         widget: markdown
-<<<<<<< HEAD
-        hint: Main content goes here.
-      - label: Tags
-        name: tags
-        widget: list
-=======
         hint: '*Main* __content__ __*goes*__ [here](example.com).'
->>>>>>> 63546753
   - name: faq
     label: FAQ
     folder: _faqs
