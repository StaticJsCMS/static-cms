import * as fuzzy from 'fuzzy';
import attempt from 'lodash/attempt';
import flatten from 'lodash/flatten';
import get from 'lodash/get';
import set from 'lodash/set';
import isError from 'lodash/isError';
import set from 'lodash/set';
import uniq from 'lodash/uniq';
import { dirname, extname } from 'path';

import { WorkflowStatus, workflowStatusFromString } from './constants/publishModes';
import { formatExtensions, resolveFormat } from './formats/formats';
import { commitMessageFormatter, slugFormatter } from './lib/formatters';
import {
  formatI18nBackup,
  getFilePaths,
  getI18nBackup,
  getI18nDataFiles,
  getI18nEntry,
  getI18nFiles,
  getI18nFilesDepth,
  getI18nInfo,
  groupEntries,
  hasI18n,
} from './lib/i18n';
import { getBackend, invokeEvent } from './lib/registry';
import { joinUrlPath, sanitizeChar } from './lib/urlHelper';
import {
  CURSOR_COMPATIBILITY_SYMBOL,
  Cursor,
  asyncLock,
  blobToFileObj,
  getPathDepth,
  localForage,
} from './lib/util';
import { EDITORIAL_WORKFLOW_ERROR } from './lib/util/EditorialWorkflowError';
import { getEntryBackupKey } from './lib/util/backup.util';
import {
  getFields,
  selectAllowDeletion,
  selectAllowNewEntries,
  selectEntryPath,
  selectEntrySlug,
  selectFieldsComments,
  selectFileEntryLabel,
  selectFolderEntryExtension,
  selectInferredField,
  selectMediaFolders,
} from './lib/util/collection.util';
import filterEntries from './lib/util/filter.util';
import { DRAFT_MEDIA_FILES, selectMediaFilePublicPath } from './lib/util/media.util';
import { selectCustomPath, slugFromCustomPath } from './lib/util/nested.util';
<<<<<<< HEAD
import { isNotNullish, isNullish } from './lib/util/null.util';
=======
import { isNullish } from './lib/util/null.util';
>>>>>>> 24d02b87
import { fileSearch, sortByScore } from './lib/util/search.util';
import { dateParsers, expandPath, extractTemplateVars } from './lib/widgets/stringTemplate';
import { getUseWorkflow } from './reducers/selectors/config';
import createEntry from './valueObjects/createEntry';

import type {
  BackendClass,
  BackendInitializer,
  BackupEntry,
  BaseField,
  Collection,
  CollectionFile,
  Collections,
  Config,
  Credentials,
  DataFile,
  DisplayURL,
  Entry,
  EntryData,
  EventData,
  FilterRule,
  FolderCollection,
  ImplementationEntry,
  MediaField,
  ObjectValue,
  PersistArgs,
  SearchQueryResponse,
  SearchResponse,
  UnknownField,
  UnpublishedEntry,
  UnpublishedEntryDiff,
  User,
  ValueOrNestedValue,
} from './interface';
import type { AsyncLock } from './lib/util';
import type { RootState } from './store';
import type AssetProxy from './valueObjects/AssetProxy';

function updatePath(entryPath: string, assetPath: string): string | null {
  const pathDir = dirname(entryPath);

  const pathParts = assetPath.split(DRAFT_MEDIA_FILES);
  const restOfPath = pathParts.length > 1 ? pathParts[1] : null;
  if (restOfPath === null) {
    return null;
  }

  return joinUrlPath(pathDir, restOfPath).replace(/\/\//g, '');
}

function updateAssetFields(data: ValueOrNestedValue, path: string): ValueOrNestedValue {
  if (
    isNullish(data) ||
    typeof data === 'number' ||
    typeof data === 'boolean' ||
    data instanceof Date
  ) {
    return data;
  }

  if (Array.isArray(data)) {
    return data.map(child => updateAssetFields(child, path));
  }

  if (typeof data === 'object') {
    return Object.keys(data).reduce((acc, key) => {
      acc[key] = updateAssetFields(data[key], path);

      return acc;
    }, {} as ObjectValue);
  }

  const newPath = updatePath(path, data);
  if (!newPath) {
    return data;
  }

  return newPath;
}

function updateAssetProxies(assetProxies: AssetProxy[], path: string) {
  assetProxies.forEach(asset => {
    const newPath = updatePath(path, asset.path);
    if (newPath) {
      asset.path = newPath;
    }
  });
}

export class LocalStorageAuthStore {
  storageKey = 'static-cms-user';

  retrieve() {
    const data = window.localStorage.getItem(this.storageKey);
    return data && JSON.parse(data);
  }

  store(userData: unknown) {
    window.localStorage.setItem(this.storageKey, JSON.stringify(userData));
  }

  logout() {
    window.localStorage.removeItem(this.storageKey);
  }
}

export function getEntryField(field: string, entry: Entry): string {
  const value = get(entry.data, field);
  if (value) {
    return String(value);
  } else {
    const firstFieldPart = field.split('.')[0];
    if (entry[firstFieldPart as keyof Entry]) {
      // allows searching using entry.slug/entry.path etc.
      return String(entry[firstFieldPart as keyof Entry]);
    } else {
      return '';
    }
  }
}

export function extractSearchFields(searchFields: string[]) {
  return (entry: Entry) =>
    searchFields.reduce((acc, field) => {
      const value = getEntryField(field, entry);
      if (value) {
        return `${acc} ${value}`;
      } else {
        return acc;
      }
    }, '');
}

export function expandSearchEntries(
  entries: Entry[],
  searchFields: string[],
): (Entry & {
  field: string;
})[] {
  // expand the entries for the purpose of the search
  const expandedEntries = entries.reduce(
    (acc, e) => {
      const expandedFields = searchFields.reduce((acc, f) => {
        const fields = expandPath({ data: e.data, path: f });
        acc.push(...fields);
        return acc;
      }, [] as string[]);

      for (let i = 0; i < expandedFields.length; i++) {
        acc.push({ ...e, field: expandedFields[i] });
      }

      return acc;
    },
    [] as (Entry & { field: string })[],
  );

  return expandedEntries;
}

export function mergeExpandedEntries(entries: (Entry & { field: string })[]): Entry[] {
  // merge the search results by slug and only keep data that matched the search
  const fields = entries.map(f => f.field);
  const arrayPaths: Record<string, Set<string>> = {};

  const merged = entries.reduce(
    (acc, e) => {
      if (!acc[e.slug]) {
        const { field: _field, ...rest } = e;
        acc[e.slug] = rest;
        arrayPaths[e.slug] = new Set();
      }

      const nestedFields = e.field.split('.');
      let value: ValueOrNestedValue = acc[e.slug].data;
      for (let i = 0; i < nestedFields.length; i++) {
        if (isNotNullish(value)) {
          value = value[nestedFields[i]];
          if (Array.isArray(value)) {
            const path = nestedFields.slice(0, i + 1).join('.');
            arrayPaths[e.slug] = arrayPaths[e.slug].add(path);
          }
        }
      }

      return acc;
    },
    {} as Record<string, Entry>,
  );

  // this keeps the search score sorting order designated by the order in entries
  // and filters non matching items
  Object.keys(merged).forEach(slug => {
    let data = merged[slug].data ?? {};
    for (const path of arrayPaths[slug]) {
      const array = get(data, path) as unknown[];
      const filtered = array.filter((_, index) => {
        return fields.some(f => `${f}.`.startsWith(`${path}.${index}.`));
      });
      filtered.sort((a, b) => {
        const indexOfA = array.indexOf(a);
        const indexOfB = array.indexOf(b);
        const pathOfA = `${path}.${indexOfA}.`;
        const pathOfB = `${path}.${indexOfB}.`;

        const matchingFieldIndexA = fields.findIndex(f => `${f}.`.startsWith(pathOfA));
        const matchingFieldIndexB = fields.findIndex(f => `${f}.`.startsWith(pathOfB));

        return matchingFieldIndexA - matchingFieldIndexB;
      });

      data = set(data, path, filtered);
    }
  });

  return Object.values(merged);
}

interface AuthStore {
  retrieve: () => User;
  store: (user: User) => void;
  logout: () => void;
}

interface BackendOptions<EF extends BaseField> {
  backendName: string;
  config: Config<EF>;
  authStore?: AuthStore;
}

export interface MediaFile {
  name: string;
  id: string;
  size?: number;
  displayURL?: DisplayURL;
  path: string;
  draft?: boolean;
  url?: string;
  file?: File;
  field?: MediaField;
  queryOrder?: unknown;
  isViewableImage?: boolean;
  type?: string;
  isDirectory?: boolean;
}

function selectHasMetaPath(collection: Collection): collection is FolderCollection {
  return Boolean('folder' in collection && collection.meta?.path);
}

function prepareMetaPath(path: string, collection: Collection) {
  if (!selectHasMetaPath(collection)) {
    return path;
  }
  const dir = dirname(path);
  return dir.slice(collection.folder!.length + 1) || '/';
}

function collectionDepth<EF extends BaseField>(collection: Collection<EF>) {
  let depth;
  depth =
    ('nested' in collection && collection.nested?.depth) || getPathDepth(collection.path ?? '');

  if (hasI18n(collection)) {
    depth = getI18nFilesDepth(collection, depth);
  }

  return depth;
}

function collectionRegex<EF extends BaseField>(collection: Collection<EF>): RegExp | undefined {
  let ruleString = '';

  if ('folder' in collection && collection.path) {
    ruleString = `${collection.folder}/${collection.path}`.replace(/{{.*}}/gm, '(.*)');
  }

  if (hasI18n(collection)) {
    const { default_locale } = getI18nInfo(collection);
    ruleString += `\\.${default_locale}\\..*`;
  }

  return ruleString ? new RegExp(ruleString) : undefined;
}

export class Backend<EF extends BaseField = UnknownField, BC extends BackendClass = BackendClass> {
  implementation: BC;
  backendName: string;
  config: Config<EF>;
  authStore?: AuthStore;
  user?: User | null;
  backupSync: AsyncLock;

  constructor(
    implementation: BackendInitializer<EF>,
    { backendName, authStore, config }: BackendOptions<EF>,
  ) {
    // We can't reliably run this on exit, so we do cleanup on load.
    this.deleteAnonymousBackup();
    this.config = config;
    this.implementation = implementation.init(this.config, {
      useWorkflow: getUseWorkflow(this.config as Config),
      updateUserCredentials: this.updateUserCredentials,
      initialWorkflowStatus: WorkflowStatus.DRAFT,
    }) as BC;
    this.backendName = backendName;
    this.authStore = authStore;
    if (this.implementation === null) {
      throw new Error('Cannot instantiate a Backend with no implementation');
    }
    this.backupSync = asyncLock();
  }

  async status() {
    const attempts = 3;
    let status: {
      auth: { status: boolean };
      api: { status: boolean; statusPage: string };
    } = {
      auth: { status: true },
      api: { status: true, statusPage: '' },
    };
    for (let i = 1; i <= attempts; i++) {
      status = await this.implementation.status();
      // return on first success
      if (Object.values(status).every(s => s.status === true)) {
        return status;
      } else {
        await new Promise(resolve => setTimeout(resolve, i * 1000));
      }
    }
    return status;
  }

  currentUser() {
    if (this.user) {
      return this.user;
    }
    const stored = this.authStore!.retrieve();
    if (stored && stored.backendName === this.backendName) {
      return Promise.resolve(this.implementation.restoreUser(stored)).then(user => {
        this.user = { ...user, backendName: this.backendName };
        // return confirmed/rehydrated user object instead of stored
        this.authStore!.store(this.user as User);
        return this.user;
      });
    }
    return Promise.resolve(null);
  }

  isGitBackend() {
    return this.implementation.isGitBackend?.() || false;
  }

  updateUserCredentials = (updatedCredentials: Credentials) => {
    const storedUser = this.authStore!.retrieve();
    if (storedUser && storedUser.backendName === this.backendName) {
      this.user = { ...storedUser, ...updatedCredentials };
      this.authStore!.store(this.user as User);
      return this.user;
    }
  };

  authComponent() {
    return this.implementation.authComponent();
  }

  authenticate(credentials: Credentials) {
    return this.implementation.authenticate(credentials).then(user => {
      this.user = { ...user, backendName: this.backendName };
      if (this.authStore) {
        this.authStore.store(this.user as User);
      }
      return this.user;
    });
  }

  async logout() {
    try {
      await this.implementation.logout();
      // eslint-disable-next-line @typescript-eslint/no-explicit-any
    } catch (e: any) {
      console.warn('Error during logout', e.message);
    } finally {
      this.user = null;
      if (this.authStore) {
        this.authStore.logout();
      }
    }
  }

  getToken = () => this.implementation.getToken();

  async entryExist(collection: Collection, path: string, slug: string, useWorkflow: boolean) {
    const unpublishedEntry =
      useWorkflow &&
      (await this.implementation
        .unpublishedEntry({ collection: collection.name, slug })
        .catch(error => {
          if (error.name === EDITORIAL_WORKFLOW_ERROR && error.notUnderEditorialWorkflow) {
            return Promise.resolve(false);
          }
          return Promise.reject(error);
        }));

    if (unpublishedEntry) {
      return unpublishedEntry;
    }

    const publishedEntry = await this.implementation
      .getEntry(path)
      .then(({ data }) => data)
      .catch(() => {
        return Promise.resolve(false);
      });

    return publishedEntry;
  }

  async generateUniqueSlug(
    collection: Collection,
    entry: Entry,
    config: Config,
    usedSlugs: string[],
    customPath: string | undefined,
  ) {
    const slugConfig = config.slug;
    let slug: string;
    if (customPath) {
      slug = slugFromCustomPath(collection, customPath);
    } else {
      const collectionFields = getFields(collection, entry.slug);
      slug = slugFormatter(collection, entry.data, slugConfig, collectionFields);
    }
    let i = 1;
    let uniqueSlug = slug;

    // Check for duplicate slug in loaded entities store first before repo
    while (
      usedSlugs.includes(uniqueSlug) ||
      (await this.entryExist(
        collection,
        selectEntryPath(collection, uniqueSlug) as string,
        uniqueSlug,
        getUseWorkflow(config),
      ))
    ) {
      uniqueSlug = `${slug}${sanitizeChar(' ', slugConfig)}${i++}`;
    }
    return uniqueSlug;
  }

  processEntries<EF extends BaseField>(
    loadedEntries: ImplementationEntry[],
    collection: Collection<EF>,
  ): Entry[] {
    const entries = loadedEntries.map(loadedEntry =>
      createEntry(
        collection.name,
        selectEntrySlug(collection, loadedEntry.file.path),
        loadedEntry.file.path,
        {
          raw: loadedEntry.data || '',
          label: loadedEntry.file.label,
          author: loadedEntry.file.author,
          updatedOn: loadedEntry.file.updatedOn,
        },
      ),
    );
    const formattedEntries = entries.map(this.entryWithFormat(collection));
    // If this collection has a "filter" property, filter entries accordingly
    const collectionFilter = collection.filter;
    const filteredEntries = collectionFilter
      ? this.filterEntries({ entries: formattedEntries }, collectionFilter)
      : formattedEntries;

    if (hasI18n(collection)) {
      const extension = selectFolderEntryExtension(collection);
      const groupedEntries = groupEntries(collection, extension, filteredEntries);
      return groupedEntries;
    }

    return filteredEntries;
  }

  async listEntries(collection: Collection) {
    const extension = selectFolderEntryExtension(collection);
    let listMethod: () => Promise<ImplementationEntry[]>;
    if ('folder' in collection) {
      listMethod = () => {
        const depth = collectionDepth(collection);
        return this.implementation.entriesByFolder(collection.folder as string, extension, depth);
      };
    } else {
      const files = collection.files.map(collectionFile => ({
        path: collectionFile!.file,
        label: collectionFile!.label,
      }));
      listMethod = () => this.implementation.entriesByFiles(files);
    }
    const loadedEntries = await listMethod();
    /*
          Wrap cursors so we can tell which collection the cursor is
          from. This is done to prevent traverseCursor from requiring a
          `collection` argument.
        */
    // eslint-disable-next-line @typescript-eslint/ban-ts-comment
    // @ts-ignore
    const cursor = Cursor.create(loadedEntries[CURSOR_COMPATIBILITY_SYMBOL]).wrapData({
      cursorType: 'collectionEntries',
      collection,
    });
    return {
      entries: this.processEntries(loadedEntries, collection),
      pagination: cursor.meta?.page,
      cursor,
    };
  }

  // The same as listEntries, except that if a cursor with the "next"
  // action available is returned, it calls "next" on the cursor and
  // repeats the process. Once there is no available "next" action, it
  // returns all the collected entries. Used to retrieve all entries
  // for local searches and queries.
  async listAllEntries<EF extends BaseField>(collection: Collection<EF>) {
    if ('folder' in collection && collection.folder && this.implementation.allEntriesByFolder) {
      const depth = collectionDepth(collection);
      const extension = selectFolderEntryExtension(collection);
      return this.implementation
        .allEntriesByFolder(
          collection.folder as string,
          extension,
          depth,
          collectionRegex(collection),
        )
        .then(entries => this.processEntries(entries, collection));
    }

    const response = await this.listEntries(collection as Collection);
    const { entries } = response;
    let { cursor } = response;
    while (cursor && cursor.actions?.has('next')) {
      const { entries: newEntries, cursor: newCursor } = await this.traverseCursor(cursor, 'next');
      entries.push(...newEntries);
      cursor = newCursor;
    }
    return entries;
  }

  printError(error: Error) {
    return `\n\n${error.stack}`;
  }

  async search(collections: Collection[], searchTerm: string): Promise<SearchResponse> {
    // Perform a local search by requesting all entries. For each
    // collection, load it, search, and call onCollectionResults with
    // its results.
    const errors: Error[] = [];
    const collectionEntriesRequests = collections
      .map(async collection => {
        const summary = collection.summary ?? '';
        const summaryFields = extractTemplateVars(summary);

        // TODO: pass search fields in as an argument
        let searchFields: (string | null | undefined)[] = [];

        if ('files' in collection) {
          collection.files.forEach(f => {
            const topLevelFields = f!.fields.map(f => f!.name);
            searchFields = [...searchFields, ...topLevelFields];
          });
        } else {
          searchFields = [
            selectInferredField(collection, 'title'),
            selectInferredField(collection, 'shortTitle'),
            selectInferredField(collection, 'author'),
            ...summaryFields.map(elem => {
              if (dateParsers[elem]) {
                return selectInferredField(collection, 'date');
              }
              return elem;
            }),
          ];
        }
        const filteredSearchFields = searchFields.filter(Boolean) as string[];
        const collectionEntries = await this.listAllEntries(collection);
        return fuzzy.filter(searchTerm, collectionEntries, {
          extract: extractSearchFields(uniq(filteredSearchFields)),
        });
      })
      .map(p =>
        p.catch(err => {
          errors.push(err);
          return [] as fuzzy.FilterResult<Entry>[];
        }),
      );

    const entries = await Promise.all(collectionEntriesRequests).then(arrays => flatten(arrays));

    if (errors.length > 0) {
      throw new Error(
        `Errors occurred while searching entries locally!${errors.map(this.printError)}`,
      );
    }

    const hits = entries
      .filter(({ score }: fuzzy.FilterResult<Entry>) => score > 3)
      .sort(sortByScore)
      .map((f: fuzzy.FilterResult<Entry>) => f.original);
    return { entries: hits, pagination: 1 };
  }

  async query<EF extends BaseField>(
    collection: Collection<EF>,
    searchFields: string[],
    searchTerm: string,
    file?: string,
    limit?: number,
  ): Promise<SearchQueryResponse> {
    const entries = await this.listAllEntries(collection as Collection);
    if (file) {
      let hits = fileSearch(
        entries.find(e => e.slug === file),
        searchFields,
        searchTerm,
      );
      if (limit !== undefined && limit > 0) {
        hits = hits.slice(0, limit);
      }

      return { query: searchTerm, hits };
    }

    const expandedEntries = expandSearchEntries(entries, searchFields);

    let hits = fuzzy
      .filter(searchTerm, expandedEntries, {
        extract: entry => {
          return getEntryField(entry.field, entry);
        },
      })
      .sort(sortByScore)
      .map(f => f.original);

    if (limit !== undefined && limit > 0) {
      hits = hits.slice(0, limit);
    }

    const merged = mergeExpandedEntries(hits);
    return { query: searchTerm, hits: merged };
  }

  traverseCursor(cursor: Cursor, action: string): Promise<{ entries: Entry[]; cursor: Cursor }> {
    const [data, unwrappedCursor] = cursor.unwrapData();
    // TODO: stop assuming all cursors are for collections
    const collection = data.collection as Collection;
    return this.implementation.traverseCursor!(unwrappedCursor, action).then(
      async ({ entries, cursor: newCursor }) => ({
        entries: this.processEntries(entries, collection),
        cursor: Cursor.create(newCursor).wrapData({
          cursorType: 'collectionEntries',
          collection,
        }),
      }),
    );
  }

  async getLocalDraftBackup(
    collection: Collection,
    slug: string,
  ): Promise<{ entry: Entry | null }> {
    const key = getEntryBackupKey(collection.name, slug);
    const backup = await localForage.getItem<BackupEntry>(key);
    if (!backup || !backup.raw.trim()) {
      return { entry: null };
    }
    const { raw, path } = backup;
    let { mediaFiles = [] } = backup;

    mediaFiles = mediaFiles.map(file => {
      // de-serialize the file object
      if (file.file) {
        return { ...file, url: URL.createObjectURL(file.file) };
      }
      return file;
    });

    const label = selectFileEntryLabel(collection, slug);

    const formatRawData = (raw: string) => {
      return this.entryWithFormat(collection)(
        createEntry(collection.name, slug, path, {
          raw,
          label,
          mediaFiles,
        }),
      );
    };

    const entry: Entry = formatRawData(raw);
    if (hasI18n(collection) && backup.i18n) {
      const i18n = formatI18nBackup(backup.i18n, formatRawData);
      entry.i18n = i18n;
    }

    return { entry };
  }

  async persistLocalDraftBackup(entry: Entry, collection: Collection) {
    try {
      await this.backupSync.acquire();
      const key = getEntryBackupKey(collection.name, entry.slug);
      const raw = this.entryToRaw(collection, entry);

      if (!raw.trim()) {
        return;
      }

      const mediaFiles = await Promise.all<MediaFile>(
        entry.mediaFiles.map(async (file: MediaFile) => {
          // make sure to serialize the file
          if (file.url?.startsWith('blob:')) {
            const blob = await fetch(file.url as string).then(res => res.blob());
            return { ...file, file: blobToFileObj(file.name, blob) };
          }
          return file;
        }),
      );

      let i18n;
      if (hasI18n(collection)) {
        i18n = getI18nBackup(collection, entry, entry => this.entryToRaw(collection, entry));
      }

      await localForage.setItem<BackupEntry>(key, {
        raw,
        path: entry.path,
        mediaFiles,
        ...(i18n && { i18n }),
      });
      const result = await localForage.setItem(getEntryBackupKey(), raw);
      return result;
    } catch (e) {
      console.warn('[StaticCMS] persistLocalDraftBackup', e);
    } finally {
      this.backupSync.release();
    }
  }

  async deleteLocalDraftBackup(collection: Collection, slug: string) {
    try {
      await this.backupSync.acquire();
      await localForage.removeItem(getEntryBackupKey(collection.name, slug));
      // delete new entry backup if not deleted
      slug && (await localForage.removeItem(getEntryBackupKey(collection.name)));
      const result = await this.deleteAnonymousBackup();
      return result;
    } catch (e) {
      console.warn('[StaticCMS] deleteLocalDraftBackup', e);
    } finally {
      this.backupSync.release();
    }
  }

  // Unnamed backup for use in the global error boundary, should always be
  // deleted on cms load.
  deleteAnonymousBackup() {
    return localForage.removeItem(getEntryBackupKey());
  }

  async getEntry<EF extends BaseField>(
    state: RootState<EF>,
    collection: Collection<EF>,
    slug: string,
  ) {
    const path = selectEntryPath(collection, slug) as string;
    const label = selectFileEntryLabel(collection, slug);
    const extension = selectFolderEntryExtension(collection);

    const getEntryValue = async (path: string) => {
      const loadedEntry = await this.implementation.getEntry(path);
      let entry = createEntry(collection.name, slug, loadedEntry.file.path, {
        raw: loadedEntry.data,
        label,
        mediaFiles: [],
      });

      entry = this.entryWithFormat(collection)(entry);
      entry = await this.processEntry(state, collection, entry);

      return entry;
    };

    let entryValue: Entry;
    if (hasI18n(collection)) {
      entryValue = await getI18nEntry(collection, extension, path, slug, getEntryValue);
    } else {
      entryValue = await getEntryValue(path);
    }

    return entryValue;
  }

  getMedia(folder?: string | undefined, folderSupport?: boolean, mediaPath?: string | undefined) {
    return this.implementation.getMedia(folder, folderSupport, mediaPath);
  }

  getMediaFile(path: string) {
    return this.implementation.getMediaFile(path);
  }

  getMediaDisplayURL(displayURL: DisplayURL) {
    if (this.implementation.getMediaDisplayURL) {
      return this.implementation.getMediaDisplayURL(displayURL);
    }
    const err = new Error(
      'getMediaDisplayURL is not implemented by the current backend, but the backend returned a displayURL which was not a string!',
    ) as Error & { displayURL: DisplayURL };
    err.displayURL = displayURL;
    return Promise.reject(err);
  }

  entryWithFormat<EF extends BaseField>(collection: Collection<EF>) {
    return (entry: Entry): Entry => {
      const format = resolveFormat(collection, entry);
      if (entry && entry.raw !== undefined) {
        const data = (format && attempt(format.fromFile.bind(format, entry.raw))) || {};
        if (isError(data)) {
          console.error(data);
        }

        return Object.assign(entry, { data: isError(data) ? {} : data });
      }

      return entry;
    };
  }

  async processEntry<EF extends BaseField>(
    state: RootState<EF>,
    collection: Collection<EF>,
    entry: Entry,
  ) {
    const configState = state.config;
    if (!configState.config) {
      throw new Error('Config not loaded');
    }

    const mediaFolders = selectMediaFolders(configState.config, collection, entry);
    if (mediaFolders.length > 0) {
      const files = await Promise.all(
        mediaFolders.map(folder => {
          const mediaPath = selectMediaFilePublicPath(
            configState.config!,
            collection,
            '',
            entry,
            undefined,
          );
          return this.implementation.getMedia(
            folder,
            collection.media_library?.folder_support ?? false,
            mediaPath,
          );
        }),
      );
      entry.mediaFiles = entry.mediaFiles.concat(...files);
    } else {
      entry.mediaFiles = entry.mediaFiles.concat(state.mediaLibrary.files || []);
    }

    return entry;
  }

  async persistEntry({
    config,
    rootSlug,
    collection,
    entryDraft: draft,
    assetProxies,
    usedSlugs,
    unpublished = false,
    status,
  }: PersistArgs) {
    const modifiedData = await this.invokePreSaveEvent(draft.entry, collection);
    const entryDraft = modifiedData
      ? {
          ...draft,
          entry: {
            ...draft.entry,
            data: modifiedData,
          },
        }
      : draft;

    const newEntry = entryDraft.entry.newRecord ?? false;

    const useWorkflow = getUseWorkflow(config);

    const customPath = selectCustomPath(draft.entry, collection, rootSlug, config.slug);

    let dataFile: DataFile;
    if (newEntry) {
      if (!selectAllowNewEntries(collection)) {
        throw new Error('Not allowed to create new entries in this collection');
      }
      const slug = await this.generateUniqueSlug(
        collection,
        entryDraft.entry,
        config,
        usedSlugs,
        customPath,
      );
      const path = customPath || (selectEntryPath(collection, slug) ?? '');

      entryDraft.entry.path = path;
      entryDraft.entry.data = updateAssetFields(entryDraft.entry.data, path) as ObjectValue;
      updateAssetProxies(assetProxies, path);

      dataFile = {
        path,
        slug,
        raw: this.entryToRaw(collection, entryDraft.entry),
      };
    } else {
      const slug = entryDraft.entry.slug;
      dataFile = {
        path: entryDraft.entry.path,
        // for workflow entries we refresh the slug on publish
        slug: customPath && !useWorkflow ? slugFromCustomPath(collection, customPath) : slug,
        raw: this.entryToRaw(collection, entryDraft.entry),
        newPath: customPath,
      };
    }

    const { slug, path, newPath } = dataFile;

    let dataFiles = [dataFile];
    if (hasI18n(collection)) {
      const extension = selectFolderEntryExtension(collection);
      dataFiles = getI18nFiles(
        collection,
        extension,
        entryDraft.entry,
        (draftData: Entry) => this.entryToRaw(collection, draftData),
        path,
        slug,
        newPath,
      );
    }

    const user = (await this.currentUser()) as User;
    const commitMessage = commitMessageFormatter(newEntry ? 'create' : 'update', config, {
      collection,
      slug,
      path,
      authorLogin: user.login,
      authorName: user.name,
    });

    const collectionName = collection.name;

    const opts = {
      newEntry,
      commitMessage,
      collectionName,
      useWorkflow,
      unpublished,
      status,
    };

    if (!useWorkflow) {
      await this.invokePrePublishEvent(entryDraft.entry, collection);
    }

    await this.implementation.persistEntry(
      {
        dataFiles,
        assets: assetProxies,
      },
      opts,
    );

    await this.invokePostSaveEvent(entryDraft.entry, collection);

    if (!useWorkflow) {
      await this.invokePostPublishEvent(entryDraft.entry, collection);
    }

    return slug;
  }

  async getEventData(entry: Entry): Promise<EventData> {
    const { login, name = '' } = (await this.currentUser()) as User;
    return { entry, author: { login, name } };
  }

  async invokePrePublishEvent(entry: Entry, collection: Collection) {
    const eventData = await this.getEventData(entry);
    return await invokeEvent({ name: 'prePublish', collection: collection.name, data: eventData });
  }

  async invokePostPublishEvent(entry: Entry, collection: Collection) {
    const eventData = await this.getEventData(entry);
    return await invokeEvent({ name: 'postPublish', collection: collection.name, data: eventData });
  }

  async invokePreSaveEvent(entry: Entry, collection: Collection): Promise<EntryData> {
    const eventData = await this.getEventData(entry);
    return await invokeEvent({ name: 'preSave', collection: collection.name, data: eventData });
  }

  async invokePostSaveEvent(entry: Entry, collection: Collection): Promise<void> {
    const eventData = await this.getEventData(entry);
    await invokeEvent({ name: 'postSave', collection: collection.name, data: eventData });
  }

  async persistMedia(config: Config, file: AssetProxy) {
    const user = (await this.currentUser()) as User;
    const options = {
      commitMessage: commitMessageFormatter('uploadMedia', config, {
        path: file.path,
        authorLogin: user.login,
        authorName: user.name,
      }),
    };
    return this.implementation.persistMedia(file, options);
  }

  async deleteEntry<EF extends BaseField>(
    state: RootState<EF>,
    collection: Collection<EF>,
    slug: string,
  ) {
    const configState = state.config;
    if (!configState.config) {
      throw new Error('Config not loaded');
    }

    const path = selectEntryPath(collection, slug) as string;
    const extension = selectFolderEntryExtension(collection) as string;

    if (!selectAllowDeletion(collection)) {
      throw new Error('Not allowed to delete entries in this collection');
    }

    const user = (await this.currentUser()) as User;
    const commitMessage = commitMessageFormatter('delete', configState.config, {
      collection,
      slug,
      path,
      authorLogin: user.login,
      authorName: user.name,
    });

    let paths = [path];
    if (hasI18n(collection)) {
      paths = getFilePaths(collection, extension, path, slug);
    }
    await this.implementation.deleteFiles(paths, commitMessage);
  }

  async deleteMedia(config: Config, path: string) {
    const user = (await this.currentUser()) as User;
    const commitMessage = commitMessageFormatter('deleteMedia', config, {
      path,
      authorLogin: user.login,
      authorName: user.name,
    });
    return this.implementation.deleteFiles([path], commitMessage);
  }

  entryToRaw(collection: Collection, entry: Entry): string {
    const format = resolveFormat(collection, entry);
    const fieldsOrder = this.fieldsOrder(collection, entry);
    const fieldsComments = selectFieldsComments(collection, entry);
    return format ? format.toFile(entry.data ?? {}, fieldsOrder, fieldsComments) : '';
  }

  fieldsOrder(collection: Collection, entry: Entry) {
    if ('fields' in collection) {
      return collection.fields?.map(f => f!.name) ?? [];
    }

    const files = collection.files ?? [];
    const file: CollectionFile | null = files.filter(f => f!.name === entry.slug)?.[0] ?? null;

    if (file == null) {
      throw new Error(`No file found for ${entry.slug} in ${collection.name}`);
    }
    return file.fields.map(f => f.name);
  }

  filterEntries(collection: { entries: Entry[] }, filterRule: FilterRule | FilterRule[]) {
    return filterEntries(collection.entries, filterRule, undefined);
  }

  /**
   * Editorial Workflows
   */
  async processUnpublishedEntry(
    collection: Collection,
    entryData: UnpublishedEntry,
    withMediaFiles: boolean,
  ) {
    const { slug } = entryData;
    let extension: string;
    if ('files' in collection) {
      const file = collection.files.find(f => f?.name === slug);
      extension = file ? extname(file.file) : formatExtensions['json'];
    } else {
      extension = selectFolderEntryExtension(collection);
    }

    const mediaFiles: MediaFile[] = [];
    if (withMediaFiles) {
      const nonDataFiles = entryData.diffs.filter(d => !d.path.endsWith(extension));
      const files = await Promise.all(
        nonDataFiles.map(f =>
          this.implementation!.unpublishedEntryMediaFile(collection.name, slug, f.path, f.id),
        ),
      );
      mediaFiles.push(...files.map(f => ({ ...f, draft: true })));
    }

    const dataFiles = entryData.diffs.filter(d => d.path.endsWith(extension));
    dataFiles.sort((a, b) => a.path.length - b.path.length);

    const formatData = (data: string, path: string, newFile: boolean) => {
      const entry = createEntry(collection.name, slug, path, {
        raw: data,
        isModification: !newFile,
        label: collection && selectFileEntryLabel(collection, slug),
        mediaFiles,
        updatedOn: entryData.updatedAt,
        author: entryData.pullRequestAuthor,
        status: workflowStatusFromString(entryData.status),
        meta: { path: prepareMetaPath(path, collection) },
      });

      const entryWithFormat = this.entryWithFormat(collection)(entry);
      return entryWithFormat;
    };

    const readAndFormatDataFile = async (dataFile: UnpublishedEntryDiff) => {
      const data = await this.implementation.unpublishedEntryDataFile(
        collection.name,
        entryData.slug,
        dataFile.path,
        dataFile.id,
      );
      const entryWithFormat = formatData(data, dataFile.path, dataFile.newFile);
      return entryWithFormat;
    };

    // if the unpublished entry has no diffs, return the original
    if (dataFiles.length <= 0) {
      const loadedEntry = await this.implementation.getEntry(
        selectEntryPath(collection, slug) as string,
      );
      return formatData(loadedEntry.data, loadedEntry.file.path, false);
    } else if (hasI18n(collection)) {
      // we need to read all locales files and not just the changes
      const path = selectEntryPath(collection, slug) as string;
      const i18nFiles = getI18nDataFiles(collection, extension, path, slug, dataFiles);
      let entries = await Promise.all(
        i18nFiles.map(dataFile => readAndFormatDataFile(dataFile).catch(() => null)),
      );
      entries = entries.filter(Boolean);
      const grouped = await groupEntries(collection, extension, entries as Entry[]);
      return grouped[0];
    } else {
      const entryWithFormat = await readAndFormatDataFile(dataFiles[0]);
      return entryWithFormat;
    }
  }

  async unpublishedEntries(collections: Collections) {
    const ids = await this.implementation.unpublishedEntries();
    const entries = (
      await Promise.all(
        ids.map(async id => {
          const entryData = await this.implementation.unpublishedEntry({ id });
          const collectionName = entryData.collection;
          const collection = Object.values(collections).find(c => c.name === collectionName);
          if (!collection) {
            console.warn(`Missing collection '${collectionName}' for unpublished entry '${id}'`);
            return null;
          }
          const entry = await this.processUnpublishedEntry(collection, entryData, false);
          return entry;
        }),
      )
    ).filter(Boolean) as Entry[];

    return { pagination: 0, entries };
  }

  async unpublishedEntry(state: RootState, collection: Collection, slug: string) {
    const entryData = await this.implementation.unpublishedEntry({
      collection: collection.name,
      slug,
    });

    let entry = await this.processUnpublishedEntry(collection, entryData, true);
    entry = await this.processEntry(state, collection, entry);
    return entry;
  }

  persistUnpublishedEntry(args: PersistArgs) {
    return this.persistEntry({ ...args, unpublished: true });
  }

  updateUnpublishedEntryStatus(collection: string, slug: string, newStatus: WorkflowStatus) {
    return this.implementation.updateUnpublishedEntryStatus(collection, slug, newStatus);
  }

  deleteUnpublishedEntry(collection: string, slug: string) {
    return this.implementation.deleteUnpublishedEntry(collection, slug);
  }

  async publishUnpublishedEntry(collection: Collection, entry: Entry) {
    await this.invokePrePublishEvent(entry, collection);
    await this.implementation.publishUnpublishedEntry(collection.name, entry.slug);
    await this.invokePostPublishEvent(entry, collection);
  }
}

export function resolveBackend<EF extends BaseField>(config?: Config<EF>) {
  if (!config?.backend.name) {
    throw new Error('No backend defined in configuration');
  }

  const { name } = config.backend;
  const authStore = new LocalStorageAuthStore();

  const backend = getBackend<EF>(name);
  if (!backend) {
    throw new Error(`Backend not found: ${name}`);
  } else {
    return new Backend<EF, BackendClass>(backend, { backendName: name, authStore, config });
  }
}

export const currentBackend = (function () {
  let backend: Backend;

  return <EF extends BaseField = UnknownField>(config: Config<EF>) => {
    if (backend) {
      return backend;
    }

    return (backend = resolveBackend(config) as unknown as Backend);
  };
})();<|MERGE_RESOLUTION|>--- conflicted
+++ resolved
@@ -2,7 +2,6 @@
 import attempt from 'lodash/attempt';
 import flatten from 'lodash/flatten';
 import get from 'lodash/get';
-import set from 'lodash/set';
 import isError from 'lodash/isError';
 import set from 'lodash/set';
 import uniq from 'lodash/uniq';
@@ -50,11 +49,7 @@
 import filterEntries from './lib/util/filter.util';
 import { DRAFT_MEDIA_FILES, selectMediaFilePublicPath } from './lib/util/media.util';
 import { selectCustomPath, slugFromCustomPath } from './lib/util/nested.util';
-<<<<<<< HEAD
 import { isNotNullish, isNullish } from './lib/util/null.util';
-=======
-import { isNullish } from './lib/util/null.util';
->>>>>>> 24d02b87
 import { fileSearch, sortByScore } from './lib/util/search.util';
 import { dateParsers, expandPath, extractTemplateVars } from './lib/widgets/stringTemplate';
 import { getUseWorkflow } from './reducers/selectors/config';
@@ -195,22 +190,19 @@
   field: string;
 })[] {
   // expand the entries for the purpose of the search
-  const expandedEntries = entries.reduce(
-    (acc, e) => {
-      const expandedFields = searchFields.reduce((acc, f) => {
-        const fields = expandPath({ data: e.data, path: f });
-        acc.push(...fields);
-        return acc;
-      }, [] as string[]);
-
-      for (let i = 0; i < expandedFields.length; i++) {
-        acc.push({ ...e, field: expandedFields[i] });
-      }
-
+  const expandedEntries = entries.reduce((acc, e) => {
+    const expandedFields = searchFields.reduce((acc, f) => {
+      const fields = expandPath({ data: e.data, path: f });
+      acc.push(...fields);
       return acc;
-    },
-    [] as (Entry & { field: string })[],
-  );
+    }, [] as string[]);
+
+    for (let i = 0; i < expandedFields.length; i++) {
+      acc.push({ ...e, field: expandedFields[i] });
+    }
+
+    return acc;
+  }, [] as (Entry & { field: string })[]);
 
   return expandedEntries;
 }
@@ -220,30 +212,27 @@
   const fields = entries.map(f => f.field);
   const arrayPaths: Record<string, Set<string>> = {};
 
-  const merged = entries.reduce(
-    (acc, e) => {
-      if (!acc[e.slug]) {
-        const { field: _field, ...rest } = e;
-        acc[e.slug] = rest;
-        arrayPaths[e.slug] = new Set();
-      }
-
-      const nestedFields = e.field.split('.');
-      let value: ValueOrNestedValue = acc[e.slug].data;
-      for (let i = 0; i < nestedFields.length; i++) {
-        if (isNotNullish(value)) {
-          value = value[nestedFields[i]];
-          if (Array.isArray(value)) {
-            const path = nestedFields.slice(0, i + 1).join('.');
-            arrayPaths[e.slug] = arrayPaths[e.slug].add(path);
-          }
+  const merged = entries.reduce((acc, e) => {
+    if (!acc[e.slug]) {
+      const { field: _field, ...rest } = e;
+      acc[e.slug] = rest;
+      arrayPaths[e.slug] = new Set();
+    }
+
+    const nestedFields = e.field.split('.');
+    let value: ValueOrNestedValue = acc[e.slug].data;
+    for (let i = 0; i < nestedFields.length; i++) {
+      if (isNotNullish(value)) {
+        value = value[nestedFields[i]];
+        if (Array.isArray(value)) {
+          const path = nestedFields.slice(0, i + 1).join('.');
+          arrayPaths[e.slug] = arrayPaths[e.slug].add(path);
         }
       }
-
-      return acc;
-    },
-    {} as Record<string, Entry>,
-  );
+    }
+
+    return acc;
+  }, {} as Record<string, Entry>);
 
   // this keeps the search score sorting order designated by the order in entries
   // and filters non matching items
