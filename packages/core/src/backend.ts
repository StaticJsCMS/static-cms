import * as fuzzy from 'fuzzy';
import attempt from 'lodash/attempt';
import flatten from 'lodash/flatten';
import get from 'lodash/get';
import isError from 'lodash/isError';
import set from 'lodash/set';
import uniq from 'lodash/uniq';
import { dirname, extname } from 'path';

import { WorkflowStatus, workflowStatusFromString } from './constants/publishModes';
import { formatExtensions, resolveFormat } from './formats/formats';
import { commitMessageFormatter, slugFormatter } from './lib/formatters';
import {
  I18N_STRUCTURE_MULTIPLE_FILES,
  I18N_STRUCTURE_MULTIPLE_FOLDERS,
  formatI18nBackup,
  getFilePaths,
  getI18nBackup,
  getI18nDataFiles,
  getI18nEntry,
  getI18nFiles,
  getI18nFilesDepth,
  getI18nInfo,
  groupEntries,
  hasI18n,
} from './lib/i18n';
import { getBackend, invokeEvent } from './lib/registry';
import { joinUrlPath, sanitizeChar } from './lib/urlHelper';
import {
  CURSOR_COMPATIBILITY_SYMBOL,
  Cursor,
  asyncLock,
  blobToFileObj,
  getPathDepth,
  localForage,
} from './lib/util';
import { EDITORIAL_WORKFLOW_ERROR } from './lib/util/EditorialWorkflowError';
import { getEntryBackupKey } from './lib/util/backup.util';
import {
  getFields,
  selectAllowDeletion,
  selectAllowNewEntries,
  selectEntryPath,
  selectEntrySlug,
  selectFieldsComments,
  selectFileEntryLabel,
  selectFolderEntryExtension,
  selectInferredField,
  selectMediaFolders,
} from './lib/util/collection.util';
import filterEntries from './lib/util/filter.util';
import { DRAFT_MEDIA_FILES, selectMediaFilePublicPath } from './lib/util/media.util';
import { selectCustomPath, slugFromCustomPath } from './lib/util/nested.util';
import { isNotNullish, isNullish } from './lib/util/null.util';
import { fileSearch, sortByScore } from './lib/util/search.util';
import { dateParsers, expandPath, extractTemplateVars } from './lib/widgets/stringTemplate';
import { getUseWorkflow } from './reducers/selectors/config';
import createEntry from './valueObjects/createEntry';

import type {
  BackendClass,
  BackendInitializer,
  BackupEntry,
  BaseField,
  Collection,
  CollectionFile,
  Collections,
  Config,
  Credentials,
  DataFile,
  DisplayURL,
  Entry,
  EntryData,
  EventData,
  FilterRule,
  FolderCollection,
  I18nInfo,
  ImplementationEntry,
  MediaField,
  ObjectValue,
  PersistArgs,
  SearchQueryResponse,
  SearchResponse,
  UnknownField,
  UnpublishedEntry,
  UnpublishedEntryDiff,
  User,
  ValueOrNestedValue,
} from './interface';
import type { AsyncLock } from './lib/util';
import type { RootState } from './store';
import type AssetProxy from './valueObjects/AssetProxy';

function updatePath(entryPath: string, assetPath: string): string | null {
  const pathDir = dirname(entryPath);

  const pathParts = assetPath.split(DRAFT_MEDIA_FILES);
  const restOfPath = pathParts.length > 1 ? pathParts[1] : null;
  if (restOfPath === null) {
    return null;
  }

  return joinUrlPath(pathDir, restOfPath).replace(/\/\//g, '');
}

function updateAssetFields(data: ValueOrNestedValue, path: string): ValueOrNestedValue {
  if (
    isNullish(data) ||
    typeof data === 'number' ||
    typeof data === 'boolean' ||
    data instanceof Date
  ) {
    return data;
  }

  if (Array.isArray(data)) {
    return data.map(child => updateAssetFields(child, path));
  }

  if (typeof data === 'object') {
    return Object.keys(data).reduce((acc, key) => {
      acc[key] = updateAssetFields(data[key], path);

      return acc;
    }, {} as ObjectValue);
  }

  const newPath = updatePath(path, data);
  if (!newPath) {
    return data;
  }

  return newPath;
}

function updateAssetProxies(assetProxies: AssetProxy[], path: string) {
  assetProxies.forEach(asset => {
    const newPath = updatePath(path, asset.path);
    if (newPath) {
      asset.path = newPath;
    }
  });
}

export class LocalStorageAuthStore {
  storageKey = 'static-cms-user';

  retrieve() {
    const data = window.localStorage.getItem(this.storageKey);
    return data && JSON.parse(data);
  }

  store(userData: unknown) {
    window.localStorage.setItem(this.storageKey, JSON.stringify(userData));
  }

  logout() {
    window.localStorage.removeItem(this.storageKey);
  }
}

export function getEntryField(field: string, entry: Entry): string {
  const value = get(entry.data, field);
  if (value) {
    return String(value);
  } else {
    const firstFieldPart = field.split('.')[0];
    if (entry[firstFieldPart as keyof Entry]) {
      // allows searching using entry.slug/entry.path etc.
      return String(entry[firstFieldPart as keyof Entry]);
    } else {
      return '';
    }
  }
}

export function extractSearchFields(searchFields: string[]) {
  return (entry: Entry) =>
    searchFields.reduce((acc, field) => {
      const value = getEntryField(field, entry);
      if (value) {
        return `${acc} ${value}`;
      } else {
        return acc;
      }
    }, '');
}

export function expandSearchEntries(
  entries: Entry[],
  searchFields: string[],
): (Entry & {
  field: string;
})[] {
  // expand the entries for the purpose of the search
  const expandedEntries = entries.reduce(
    (acc, e) => {
      const expandedFields = searchFields.reduce((acc, f) => {
        const fields = expandPath({ data: e.data, path: f });
        acc.push(...fields);
        return acc;
      }, [] as string[]);

      for (let i = 0; i < expandedFields.length; i++) {
        acc.push({ ...e, field: expandedFields[i] });
      }

      return acc;
    },
    [] as (Entry & { field: string })[],
  );

  return expandedEntries;
}

export function mergeExpandedEntries(entries: (Entry & { field: string })[]): Entry[] {
  // merge the search results by slug and only keep data that matched the search
  const fields = entries.map(f => f.field);
  const arrayPaths: Record<string, Set<string>> = {};

  const merged = entries.reduce(
    (acc, e) => {
      if (!acc[e.slug]) {
        const { field: _field, ...rest } = e;
        acc[e.slug] = rest;
        arrayPaths[e.slug] = new Set();
      }

      const nestedFields = e.field.split('.');
      let value: ValueOrNestedValue = acc[e.slug].data;
      for (let i = 0; i < nestedFields.length; i++) {
        if (isNotNullish(value)) {
          value = value[nestedFields[i]];
          if (Array.isArray(value)) {
            const path = nestedFields.slice(0, i + 1).join('.');
            arrayPaths[e.slug] = arrayPaths[e.slug].add(path);
          }
        }
      }

      return acc;
    },
    {} as Record<string, Entry>,
  );

  // this keeps the search score sorting order designated by the order in entries
  // and filters non matching items
  Object.keys(merged).forEach(slug => {
    let data = merged[slug].data ?? {};
    for (const path of arrayPaths[slug]) {
      const array = get(data, path) as unknown[];
      const filtered = array.filter((_, index) => {
        return fields.some(f => `${f}.`.startsWith(`${path}.${index}.`));
      });
      filtered.sort((a, b) => {
        const indexOfA = array.indexOf(a);
        const indexOfB = array.indexOf(b);
        const pathOfA = `${path}.${indexOfA}.`;
        const pathOfB = `${path}.${indexOfB}.`;

        const matchingFieldIndexA = fields.findIndex(f => `${f}.`.startsWith(pathOfA));
        const matchingFieldIndexB = fields.findIndex(f => `${f}.`.startsWith(pathOfB));

        return matchingFieldIndexA - matchingFieldIndexB;
      });

      data = set(data, path, filtered);
    }
  });

  return Object.values(merged);
}

interface AuthStore {
  retrieve: () => User;
  store: (user: User) => void;
  logout: () => void;
}

interface BackendOptions<EF extends BaseField> {
  backendName: string;
  config: Config<EF>;
  authStore?: AuthStore;
}

export interface MediaFile {
  name: string;
  id: string;
  size?: number;
  displayURL?: DisplayURL;
  path: string;
  draft?: boolean;
  url?: string;
  file?: File;
  field?: MediaField;
  queryOrder?: unknown;
  isViewableImage?: boolean;
  type?: string;
  isDirectory?: boolean;
}

function selectHasMetaPath(collection: Collection): collection is FolderCollection {
  return Boolean('folder' in collection && collection.meta?.path);
}

function prepareMetaPath(path: string, collection: Collection) {
  if (!selectHasMetaPath(collection)) {
    return path;
  }
  const dir = dirname(path);
  return dir.slice(collection.folder!.length + 1) || '/';
}

function collectionDepth<EF extends BaseField>(collection: Collection<EF>) {
  let depth;
  depth =
    ('nested' in collection && collection.nested?.depth) || getPathDepth(collection.path ?? '');

  if (hasI18n(collection)) {
    depth = getI18nFilesDepth(collection, depth);
  }

  return depth;
}

<<<<<<< HEAD
function i18nRulestring(ruleString: string, { default_locale, structure }: I18nInfo): string {
=======
function i18nRuleString(ruleString: string, { defaultLocale, structure }: I18nInfo): string {
>>>>>>> 7ec1548d
  if (structure === I18N_STRUCTURE_MULTIPLE_FOLDERS) {
    return `${default_locale}\\/${ruleString}`;
  }

<<<<<<< HEAD
  return `${ruleString}\\.${default_locale}\\..*`;
=======
  if (structure === I18N_STRUCTURE_MULTIPLE_FILES) {
    return `${ruleString}\\.${defaultLocale}\\..*`;
  }

  return ruleString;
>>>>>>> 7ec1548d
}

function collectionRegex<EF extends BaseField>(collection: Collection<EF>): RegExp | undefined {
  let ruleString = '';

  if ('folder' in collection && collection.path) {
    ruleString = `${collection.folder}/${collection.path}`.replace(/{{.*}}/gm, '(.*)');
  }

  if (hasI18n(collection)) {
    ruleString = i18nRuleString(ruleString, getI18nInfo(collection));
  }

  return ruleString ? new RegExp(ruleString) : undefined;
}

export class Backend<EF extends BaseField = UnknownField, BC extends BackendClass = BackendClass> {
  implementation: BC;
  backendName: string;
  config: Config<EF>;
  authStore?: AuthStore;
  user?: User | null;
  backupSync: AsyncLock;

  constructor(
    implementation: BackendInitializer<EF>,
    { backendName, authStore, config }: BackendOptions<EF>,
  ) {
    // We can't reliably run this on exit, so we do cleanup on load.
    this.deleteAnonymousBackup();
    this.config = config;
    this.implementation = implementation.init(this.config, {
      useWorkflow: getUseWorkflow(this.config as Config),
      updateUserCredentials: this.updateUserCredentials,
      initialWorkflowStatus: WorkflowStatus.DRAFT,
    }) as BC;
    this.backendName = backendName;
    this.authStore = authStore;
    if (this.implementation === null) {
      throw new Error('Cannot instantiate a Backend with no implementation');
    }
    this.backupSync = asyncLock();
  }

  async status() {
    const attempts = 3;
    let status: {
      auth: { status: boolean };
      api: { status: boolean; statusPage: string };
    } = {
      auth: { status: true },
      api: { status: true, statusPage: '' },
    };
    for (let i = 1; i <= attempts; i++) {
      status = await this.implementation.status();
      // return on first success
      if (Object.values(status).every(s => s.status === true)) {
        return status;
      } else {
        await new Promise(resolve => setTimeout(resolve, i * 1000));
      }
    }
    return status;
  }

  currentUser() {
    if (this.user) {
      return this.user;
    }
    const stored = this.authStore!.retrieve();
    if (stored && stored.backendName === this.backendName) {
      return Promise.resolve(this.implementation.restoreUser(stored)).then(user => {
        this.user = { ...user, backendName: this.backendName };
        // return confirmed/rehydrated user object instead of stored
        this.authStore!.store(this.user as User);
        return this.user;
      });
    }
    return Promise.resolve(null);
  }

  isGitBackend() {
    return this.implementation.isGitBackend?.() || false;
  }

  updateUserCredentials = (updatedCredentials: Credentials) => {
    const storedUser = this.authStore!.retrieve();
    if (storedUser && storedUser.backendName === this.backendName) {
      this.user = { ...storedUser, ...updatedCredentials };
      this.authStore!.store(this.user as User);
      return this.user;
    }
  };

  authComponent() {
    return this.implementation.authComponent();
  }

  authenticate(credentials: Credentials) {
    return this.implementation.authenticate(credentials).then(user => {
      this.user = { ...user, backendName: this.backendName };
      if (this.authStore) {
        this.authStore.store(this.user as User);
      }
      return this.user;
    });
  }

  async logout() {
    try {
      await this.implementation.logout();
      // eslint-disable-next-line @typescript-eslint/no-explicit-any
    } catch (e: any) {
      console.warn('Error during logout', e.message);
    } finally {
      this.user = null;
      if (this.authStore) {
        this.authStore.logout();
      }
    }
  }

  getToken = () => this.implementation.getToken();

  async entryExist(collection: Collection, path: string, slug: string, useWorkflow: boolean) {
    const unpublishedEntry =
      useWorkflow &&
      (await this.implementation
        .unpublishedEntry({ collection: collection.name, slug })
        .catch(error => {
          if (error.name === EDITORIAL_WORKFLOW_ERROR && error.notUnderEditorialWorkflow) {
            return Promise.resolve(false);
          }
          return Promise.reject(error);
        }));

    if (unpublishedEntry) {
      return unpublishedEntry;
    }

    const publishedEntry = await this.implementation
      .getEntry(path)
      .then(({ data }) => data)
      .catch(() => {
        return Promise.resolve(false);
      });

    return publishedEntry;
  }

  async generateUniqueSlug(
    collection: Collection,
    entry: Entry,
    config: Config,
    usedSlugs: string[],
    customPath: string | undefined,
  ) {
    const slugConfig = config.slug;
    let slug: string;
    if (customPath) {
      slug = slugFromCustomPath(collection, customPath);
    } else {
      const collectionFields = getFields(collection, entry.slug);
      slug = slugFormatter(collection, entry.data, slugConfig, collectionFields);
    }
    let i = 1;
    let uniqueSlug = slug;

    // Check for duplicate slug in loaded entities store first before repo
    while (
      usedSlugs.includes(uniqueSlug) ||
      (await this.entryExist(
        collection,
        selectEntryPath(collection, uniqueSlug) as string,
        uniqueSlug,
        getUseWorkflow(config),
      ))
    ) {
      uniqueSlug = `${slug}${sanitizeChar(' ', slugConfig)}${i++}`;
    }
    return uniqueSlug;
  }

  processEntries<EF extends BaseField>(
    loadedEntries: ImplementationEntry[],
    collection: Collection<EF>,
  ): Entry[] {
    const entries = loadedEntries.map(loadedEntry =>
      createEntry(
        collection.name,
        selectEntrySlug(collection, loadedEntry.file.path),
        loadedEntry.file.path,
        {
          raw: loadedEntry.data || '',
          label: loadedEntry.file.label,
          author: loadedEntry.file.author,
          updatedOn: loadedEntry.file.updatedOn,
        },
      ),
    );
    const formattedEntries = entries.map(this.entryWithFormat(collection));
    // If this collection has a "filter" property, filter entries accordingly
    const collectionFilter = collection.filter;
    const filteredEntries = collectionFilter
      ? this.filterEntries({ entries: formattedEntries }, collectionFilter)
      : formattedEntries;

    if (hasI18n(collection)) {
      const extension = selectFolderEntryExtension(collection);
      const groupedEntries = groupEntries(collection, extension, filteredEntries);
      return groupedEntries;
    }

    return filteredEntries;
  }

  async listEntries(collection: Collection) {
    const extension = selectFolderEntryExtension(collection);
    let listMethod: () => Promise<ImplementationEntry[]>;
    if ('folder' in collection) {
      listMethod = () => {
        const depth = collectionDepth(collection);
        return this.implementation.entriesByFolder(collection.folder as string, extension, depth);
      };
    } else {
      const files = collection.files.map(collectionFile => ({
        path: collectionFile!.file,
        label: collectionFile!.label,
      }));
      listMethod = () => this.implementation.entriesByFiles(files);
    }
    const loadedEntries = await listMethod();
    /*
          Wrap cursors so we can tell which collection the cursor is
          from. This is done to prevent traverseCursor from requiring a
          `collection` argument.
        */
    // eslint-disable-next-line @typescript-eslint/ban-ts-comment
    // @ts-ignore
    const cursor = Cursor.create(loadedEntries[CURSOR_COMPATIBILITY_SYMBOL]).wrapData({
      cursorType: 'collectionEntries',
      collection,
    });
    return {
      entries: this.processEntries(loadedEntries, collection),
      pagination: cursor.meta?.page,
      cursor,
    };
  }

  // The same as listEntries, except that if a cursor with the "next"
  // action available is returned, it calls "next" on the cursor and
  // repeats the process. Once there is no available "next" action, it
  // returns all the collected entries. Used to retrieve all entries
  // for local searches and queries.
  async listAllEntries<EF extends BaseField>(collection: Collection<EF>) {
    if ('folder' in collection && collection.folder && this.implementation.allEntriesByFolder) {
      const depth = collectionDepth(collection);
      const extension = selectFolderEntryExtension(collection);
      return this.implementation
        .allEntriesByFolder(
          collection.folder as string,
          extension,
          depth,
          collectionRegex(collection),
        )
        .then(entries => this.processEntries(entries, collection));
    }

    const response = await this.listEntries(collection as Collection);
    const { entries } = response;
    let { cursor } = response;
    while (cursor && cursor.actions?.has('next')) {
      const { entries: newEntries, cursor: newCursor } = await this.traverseCursor(cursor, 'next');
      entries.push(...newEntries);
      cursor = newCursor;
    }
    return entries;
  }

  printError(error: Error) {
    return `\n\n${error.stack}`;
  }

  async search(collections: Collection[], searchTerm: string): Promise<SearchResponse> {
    // Perform a local search by requesting all entries. For each
    // collection, load it, search, and call onCollectionResults with
    // its results.
    const errors: Error[] = [];
    const collectionEntriesRequests = collections
      .map(async collection => {
        const summary = collection.summary ?? '';
        const summaryFields = extractTemplateVars(summary);

        // TODO: pass search fields in as an argument
        let searchFields: (string | null | undefined)[] = [];

        if ('files' in collection) {
          collection.files.forEach(f => {
            const topLevelFields = f!.fields.map(f => f!.name);
            searchFields = [...searchFields, ...topLevelFields];
          });
        } else {
          searchFields = [
            selectInferredField(collection, 'title'),
            selectInferredField(collection, 'shortTitle'),
            selectInferredField(collection, 'author'),
            ...summaryFields.map(elem => {
              if (dateParsers[elem]) {
                return selectInferredField(collection, 'date');
              }
              return elem;
            }),
          ];
        }
        const filteredSearchFields = searchFields.filter(Boolean) as string[];
        const collectionEntries = await this.listAllEntries(collection);
        return fuzzy.filter(searchTerm, collectionEntries, {
          extract: extractSearchFields(uniq(filteredSearchFields)),
        });
      })
      .map(p =>
        p.catch(err => {
          errors.push(err);
          return [] as fuzzy.FilterResult<Entry>[];
        }),
      );

    const entries = await Promise.all(collectionEntriesRequests).then(arrays => flatten(arrays));

    if (errors.length > 0) {
      throw new Error(
        `Errors occurred while searching entries locally!${errors.map(this.printError)}`,
      );
    }

    const hits = entries
      .filter(({ score }: fuzzy.FilterResult<Entry>) => score > 3)
      .sort(sortByScore)
      .map((f: fuzzy.FilterResult<Entry>) => f.original);
    return { entries: hits, pagination: 1 };
  }

  async query<EF extends BaseField>(
    collection: Collection<EF>,
    searchFields: string[],
    searchTerm: string,
    file?: string,
    limit?: number,
  ): Promise<SearchQueryResponse> {
    const entries = await this.listAllEntries(collection as Collection);
    if (file) {
      let hits = fileSearch(
        entries.find(e => e.slug === file),
        searchFields,
        searchTerm,
      );
      if (limit !== undefined && limit > 0) {
        hits = hits.slice(0, limit);
      }

      return { query: searchTerm, hits };
    }

    const expandedEntries = expandSearchEntries(entries, searchFields);

    let hits = fuzzy
      .filter(searchTerm, expandedEntries, {
        extract: entry => {
          return getEntryField(entry.field, entry);
        },
      })
      .sort(sortByScore)
      .map(f => f.original);

    if (limit !== undefined && limit > 0) {
      hits = hits.slice(0, limit);
    }

    const merged = mergeExpandedEntries(hits);
    return { query: searchTerm, hits: merged };
  }

  traverseCursor(cursor: Cursor, action: string): Promise<{ entries: Entry[]; cursor: Cursor }> {
    const [data, unwrappedCursor] = cursor.unwrapData();
    // TODO: stop assuming all cursors are for collections
    const collection = data.collection as Collection;
    return this.implementation.traverseCursor!(unwrappedCursor, action).then(
      async ({ entries, cursor: newCursor }) => ({
        entries: this.processEntries(entries, collection),
        cursor: Cursor.create(newCursor).wrapData({
          cursorType: 'collectionEntries',
          collection,
        }),
      }),
    );
  }

  async getLocalDraftBackup(
    collection: Collection,
    slug: string,
  ): Promise<{ entry: Entry | null }> {
    const key = getEntryBackupKey(collection.name, slug);
    const backup = await localForage.getItem<BackupEntry>(key);
    if (!backup || !backup.raw.trim()) {
      return { entry: null };
    }
    const { raw, path } = backup;
    let { mediaFiles = [] } = backup;

    mediaFiles = mediaFiles.map(file => {
      // de-serialize the file object
      if (file.file) {
        return { ...file, url: URL.createObjectURL(file.file) };
      }
      return file;
    });

    const label = selectFileEntryLabel(collection, slug);

    const formatRawData = (raw: string) => {
      return this.entryWithFormat(collection)(
        createEntry(collection.name, slug, path, {
          raw,
          label,
          mediaFiles,
        }),
      );
    };

    const entry: Entry = formatRawData(raw);
    if (hasI18n(collection) && backup.i18n) {
      const i18n = formatI18nBackup(backup.i18n, formatRawData);
      entry.i18n = i18n;
    }

    return { entry };
  }

  async persistLocalDraftBackup(entry: Entry, collection: Collection) {
    try {
      await this.backupSync.acquire();
      const key = getEntryBackupKey(collection.name, entry.slug);
      const raw = this.entryToRaw(collection, entry);

      if (!raw.trim()) {
        return;
      }

      const mediaFiles = await Promise.all<MediaFile>(
        entry.mediaFiles.map(async (file: MediaFile) => {
          // make sure to serialize the file
          if (file.url?.startsWith('blob:')) {
            const blob = await fetch(file.url as string).then(res => res.blob());
            return { ...file, file: blobToFileObj(file.name, blob) };
          }
          return file;
        }),
      );

      let i18n;
      if (hasI18n(collection)) {
        i18n = getI18nBackup(collection, entry, entry => this.entryToRaw(collection, entry));
      }

      await localForage.setItem<BackupEntry>(key, {
        raw,
        path: entry.path,
        mediaFiles,
        ...(i18n && { i18n }),
      });
      const result = await localForage.setItem(getEntryBackupKey(), raw);
      return result;
    } catch (e) {
      console.warn('[StaticCMS] persistLocalDraftBackup', e);
    } finally {
      this.backupSync.release();
    }
  }

  async deleteLocalDraftBackup(collection: Collection, slug: string) {
    try {
      await this.backupSync.acquire();
      await localForage.removeItem(getEntryBackupKey(collection.name, slug));
      // delete new entry backup if not deleted
      slug && (await localForage.removeItem(getEntryBackupKey(collection.name)));
      const result = await this.deleteAnonymousBackup();
      return result;
    } catch (e) {
      console.warn('[StaticCMS] deleteLocalDraftBackup', e);
    } finally {
      this.backupSync.release();
    }
  }

  // Unnamed backup for use in the global error boundary, should always be
  // deleted on cms load.
  deleteAnonymousBackup() {
    return localForage.removeItem(getEntryBackupKey());
  }

  async getEntry<EF extends BaseField>(
    state: RootState<EF>,
    collection: Collection<EF>,
    slug: string,
  ) {
    const path = selectEntryPath(collection, slug) as string;
    const label = selectFileEntryLabel(collection, slug);
    const extension = selectFolderEntryExtension(collection);

    const getEntryValue = async (path: string) => {
      const loadedEntry = await this.implementation.getEntry(path);
      let entry = createEntry(collection.name, slug, loadedEntry.file.path, {
        raw: loadedEntry.data,
        label,
        mediaFiles: [],
      });

      entry = this.entryWithFormat(collection)(entry);
      entry = await this.processEntry(state, collection, entry);

      return entry;
    };

    let entryValue: Entry;
    if (hasI18n(collection)) {
      entryValue = await getI18nEntry(collection, extension, path, slug, getEntryValue);
    } else {
      entryValue = await getEntryValue(path);
    }

    return entryValue;
  }

  getMedia(folder?: string | undefined, folderSupport?: boolean, mediaPath?: string | undefined) {
    return this.implementation.getMedia(folder, folderSupport, mediaPath);
  }

  getMediaFile(path: string) {
    return this.implementation.getMediaFile(path);
  }

  getMediaDisplayURL(displayURL: DisplayURL) {
    if (this.implementation.getMediaDisplayURL) {
      return this.implementation.getMediaDisplayURL(displayURL);
    }
    const err = new Error(
      'getMediaDisplayURL is not implemented by the current backend, but the backend returned a displayURL which was not a string!',
    ) as Error & { displayURL: DisplayURL };
    err.displayURL = displayURL;
    return Promise.reject(err);
  }

  entryWithFormat<EF extends BaseField>(collection: Collection<EF>) {
    return (entry: Entry): Entry => {
      const format = resolveFormat(collection, entry);
      if (entry && entry.raw !== undefined) {
        const data = (format && attempt(format.fromFile.bind(format, entry.raw))) || {};
        if (isError(data)) {
          console.error(data);
        }

        return Object.assign(entry, { data: isError(data) ? {} : data });
      }

      return entry;
    };
  }

  async processEntry<EF extends BaseField>(
    state: RootState<EF>,
    collection: Collection<EF>,
    entry: Entry,
  ) {
    const configState = state.config;
    if (!configState.config) {
      throw new Error('Config not loaded');
    }

    const mediaFolders = selectMediaFolders(configState.config, collection, entry);
    if (mediaFolders.length > 0) {
      const files = await Promise.all(
        mediaFolders.map(folder => {
          const mediaPath = selectMediaFilePublicPath(
            configState.config!,
            collection,
            '',
            entry,
            undefined,
          );
          return this.implementation.getMedia(
            folder,
            collection.media_library?.folder_support ?? false,
            mediaPath,
          );
        }),
      );
      entry.mediaFiles = entry.mediaFiles.concat(...files);
    } else {
      entry.mediaFiles = entry.mediaFiles.concat(state.mediaLibrary.files || []);
    }

    return entry;
  }

  async persistEntry({
    config,
    rootSlug,
    collection,
    entryDraft: draft,
    assetProxies,
    usedSlugs,
    unpublished = false,
    status,
  }: PersistArgs) {
    const modifiedData = await this.invokePreSaveEvent(draft.entry, collection);
    const entryDraft = modifiedData
      ? {
          ...draft,
          entry: {
            ...draft.entry,
            data: modifiedData,
          },
        }
      : draft;

    const newEntry = entryDraft.entry.newRecord ?? false;

    const useWorkflow = getUseWorkflow(config);

    const customPath = selectCustomPath(draft.entry, collection, rootSlug, config.slug);

    let dataFile: DataFile;
    if (newEntry) {
      if (!selectAllowNewEntries(collection)) {
        throw new Error('Not allowed to create new entries in this collection');
      }
      const slug = await this.generateUniqueSlug(
        collection,
        entryDraft.entry,
        config,
        usedSlugs,
        customPath,
      );
      const path = customPath || (selectEntryPath(collection, slug) ?? '');

      entryDraft.entry.path = path;
      entryDraft.entry.data = updateAssetFields(entryDraft.entry.data, path) as ObjectValue;
      updateAssetProxies(assetProxies, path);

      dataFile = {
        path,
        slug,
        raw: this.entryToRaw(collection, entryDraft.entry),
      };
    } else {
      const slug = entryDraft.entry.slug;
      dataFile = {
        path: entryDraft.entry.path,
        // for workflow entries we refresh the slug on publish
        slug: customPath && !useWorkflow ? slugFromCustomPath(collection, customPath) : slug,
        raw: this.entryToRaw(collection, entryDraft.entry),
        newPath: customPath,
      };
    }

    const { slug, path, newPath } = dataFile;

    let dataFiles = [dataFile];
    if (hasI18n(collection)) {
      const extension = selectFolderEntryExtension(collection);
      dataFiles = getI18nFiles(
        collection,
        extension,
        entryDraft.entry,
        (draftData: Entry) => this.entryToRaw(collection, draftData),
        path,
        slug,
        newPath,
      );
    }

    const user = (await this.currentUser()) as User;
    const commitMessage = commitMessageFormatter(newEntry ? 'create' : 'update', config, {
      collection,
      slug,
      path,
      authorLogin: user.login,
      authorName: user.name,
    });

    const collectionName = collection.name;

    const opts = {
      newEntry,
      commitMessage,
      collectionName,
      useWorkflow,
      unpublished,
      status,
    };

    if (!useWorkflow) {
      await this.invokePrePublishEvent(entryDraft.entry, collection);
    }

    await this.implementation.persistEntry(
      {
        dataFiles,
        assets: assetProxies,
      },
      opts,
    );

    await this.invokePostSaveEvent(entryDraft.entry, collection);

    if (!useWorkflow) {
      await this.invokePostPublishEvent(entryDraft.entry, collection);
    }

    return slug;
  }

  async getEventData(entry: Entry): Promise<EventData> {
    const { login, name = '' } = (await this.currentUser()) as User;
    return { entry, author: { login, name } };
  }

  async invokePrePublishEvent(entry: Entry, collection: Collection) {
    const eventData = await this.getEventData(entry);
    return await invokeEvent({ name: 'prePublish', collection: collection.name, data: eventData });
  }

  async invokePostPublishEvent(entry: Entry, collection: Collection) {
    const eventData = await this.getEventData(entry);
    return await invokeEvent({ name: 'postPublish', collection: collection.name, data: eventData });
  }

  async invokePreSaveEvent(entry: Entry, collection: Collection): Promise<EntryData> {
    const eventData = await this.getEventData(entry);
    return await invokeEvent({ name: 'preSave', collection: collection.name, data: eventData });
  }

  async invokePostSaveEvent(entry: Entry, collection: Collection): Promise<void> {
    const eventData = await this.getEventData(entry);
    await invokeEvent({ name: 'postSave', collection: collection.name, data: eventData });
  }

  async persistMedia(config: Config, file: AssetProxy) {
    const user = (await this.currentUser()) as User;
    const options = {
      commitMessage: commitMessageFormatter('uploadMedia', config, {
        path: file.path,
        authorLogin: user.login,
        authorName: user.name,
      }),
    };
    return this.implementation.persistMedia(file, options);
  }

  async deleteEntry<EF extends BaseField>(
    state: RootState<EF>,
    collection: Collection<EF>,
    slug: string,
  ) {
    const configState = state.config;
    if (!configState.config) {
      throw new Error('Config not loaded');
    }

    const path = selectEntryPath(collection, slug) as string;
    const extension = selectFolderEntryExtension(collection) as string;

    if (!selectAllowDeletion(collection)) {
      throw new Error('Not allowed to delete entries in this collection');
    }

    const user = (await this.currentUser()) as User;
    const commitMessage = commitMessageFormatter('delete', configState.config, {
      collection,
      slug,
      path,
      authorLogin: user.login,
      authorName: user.name,
    });

    let paths = [path];
    if (hasI18n(collection)) {
      paths = getFilePaths(collection, extension, path, slug);
    }
    await this.implementation.deleteFiles(paths, commitMessage);
  }

  async deleteMedia(config: Config, path: string) {
    const user = (await this.currentUser()) as User;
    const commitMessage = commitMessageFormatter('deleteMedia', config, {
      path,
      authorLogin: user.login,
      authorName: user.name,
    });
    return this.implementation.deleteFiles([path], commitMessage);
  }

  entryToRaw(collection: Collection, entry: Entry): string {
    const format = resolveFormat(collection, entry);
    const fieldsOrder = this.fieldsOrder(collection, entry);
    const fieldsComments = selectFieldsComments(collection, entry);
    return format ? format.toFile(entry.data ?? {}, fieldsOrder, fieldsComments) : '';
  }

  fieldsOrder(collection: Collection, entry: Entry) {
    if ('fields' in collection) {
      return collection.fields?.map(f => f!.name) ?? [];
    }

    const files = collection.files ?? [];
    const file: CollectionFile | null = files.filter(f => f!.name === entry.slug)?.[0] ?? null;

    if (file == null) {
      throw new Error(`No file found for ${entry.slug} in ${collection.name}`);
    }
    return file.fields.map(f => f.name);
  }

  filterEntries(collection: { entries: Entry[] }, filterRule: FilterRule | FilterRule[]) {
    return filterEntries(collection.entries, filterRule, undefined);
  }

  /**
   * Editorial Workflows
   */
  async processUnpublishedEntry(
    collection: Collection,
    entryData: UnpublishedEntry,
    withMediaFiles: boolean,
  ) {
    const { slug } = entryData;
    let extension: string;
    if ('files' in collection) {
      const file = collection.files.find(f => f?.name === slug);
      extension = file ? extname(file.file) : formatExtensions['json'];
    } else {
      extension = selectFolderEntryExtension(collection);
    }

    const mediaFiles: MediaFile[] = [];
    if (withMediaFiles) {
      const nonDataFiles = entryData.diffs.filter(d => !d.path.endsWith(extension));
      const files = await Promise.all(
        nonDataFiles.map(f =>
          this.implementation!.unpublishedEntryMediaFile(collection.name, slug, f.path, f.id),
        ),
      );
      mediaFiles.push(...files.map(f => ({ ...f, draft: true })));
    }

    const dataFiles = entryData.diffs.filter(d => d.path.endsWith(extension));
    dataFiles.sort((a, b) => a.path.length - b.path.length);

    const formatData = (data: string, path: string, newFile: boolean) => {
      const entry = createEntry(collection.name, slug, path, {
        raw: data,
        isModification: !newFile,
        label: collection && selectFileEntryLabel(collection, slug),
        mediaFiles,
        updatedOn: entryData.updatedAt,
        author: entryData.pullRequestAuthor,
        status: workflowStatusFromString(entryData.status),
        meta: { path: prepareMetaPath(path, collection) },
      });

      const entryWithFormat = this.entryWithFormat(collection)(entry);
      return entryWithFormat;
    };

    const readAndFormatDataFile = async (dataFile: UnpublishedEntryDiff) => {
      const data = await this.implementation.unpublishedEntryDataFile(
        collection.name,
        entryData.slug,
        dataFile.path,
        dataFile.id,
      );
      const entryWithFormat = formatData(data, dataFile.path, dataFile.newFile);
      return entryWithFormat;
    };

    // if the unpublished entry has no diffs, return the original
    if (dataFiles.length <= 0) {
      const loadedEntry = await this.implementation.getEntry(
        selectEntryPath(collection, slug) as string,
      );
      return formatData(loadedEntry.data, loadedEntry.file.path, false);
    } else if (hasI18n(collection)) {
      // we need to read all locales files and not just the changes
      const path = selectEntryPath(collection, slug) as string;
      const i18nFiles = getI18nDataFiles(collection, extension, path, slug, dataFiles);
      let entries = await Promise.all(
        i18nFiles.map(dataFile => readAndFormatDataFile(dataFile).catch(() => null)),
      );
      entries = entries.filter(Boolean);
      const grouped = await groupEntries(collection, extension, entries as Entry[]);
      return grouped[0];
    } else {
      const entryWithFormat = await readAndFormatDataFile(dataFiles[0]);
      return entryWithFormat;
    }
  }

  async unpublishedEntries(collections: Collections) {
    const ids = await this.implementation.unpublishedEntries();
    const entries = (
      await Promise.all(
        ids.map(async id => {
          const entryData = await this.implementation.unpublishedEntry({ id });
          const collectionName = entryData.collection;
          const collection = Object.values(collections).find(c => c.name === collectionName);
          if (!collection) {
            console.warn(`Missing collection '${collectionName}' for unpublished entry '${id}'`);
            return null;
          }
          const entry = await this.processUnpublishedEntry(collection, entryData, false);
          return entry;
        }),
      )
    ).filter(Boolean) as Entry[];

    return { pagination: 0, entries };
  }

  async unpublishedEntry(state: RootState, collection: Collection, slug: string) {
    const entryData = await this.implementation.unpublishedEntry({
      collection: collection.name,
      slug,
    });

    let entry = await this.processUnpublishedEntry(collection, entryData, true);
    entry = await this.processEntry(state, collection, entry);
    return entry;
  }

  persistUnpublishedEntry(args: PersistArgs) {
    return this.persistEntry({ ...args, unpublished: true });
  }

  updateUnpublishedEntryStatus(collection: string, slug: string, newStatus: WorkflowStatus) {
    return this.implementation.updateUnpublishedEntryStatus(collection, slug, newStatus);
  }

  deleteUnpublishedEntry(collection: string, slug: string) {
    return this.implementation.deleteUnpublishedEntry(collection, slug);
  }

  async publishUnpublishedEntry(collection: Collection, entry: Entry) {
    await this.invokePrePublishEvent(entry, collection);
    await this.implementation.publishUnpublishedEntry(collection.name, entry.slug);
    await this.invokePostPublishEvent(entry, collection);
  }
}

export function resolveBackend<EF extends BaseField>(config?: Config<EF>) {
  if (!config?.backend.name) {
    throw new Error('No backend defined in configuration');
  }

  const { name } = config.backend;
  const authStore = new LocalStorageAuthStore();

  const backend = getBackend<EF>(name);
  if (!backend) {
    throw new Error(`Backend not found: ${name}`);
  } else {
    return new Backend<EF, BackendClass>(backend, { backendName: name, authStore, config });
  }
}

export const currentBackend = (function () {
  let backend: Backend;

  return <EF extends BaseField = UnknownField>(config: Config<EF>) => {
    if (backend) {
      return backend;
    }

    return (backend = resolveBackend(config) as unknown as Backend);
  };
})();<|MERGE_RESOLUTION|>--- conflicted
+++ resolved
@@ -193,22 +193,19 @@
   field: string;
 })[] {
   // expand the entries for the purpose of the search
-  const expandedEntries = entries.reduce(
-    (acc, e) => {
-      const expandedFields = searchFields.reduce((acc, f) => {
-        const fields = expandPath({ data: e.data, path: f });
-        acc.push(...fields);
-        return acc;
-      }, [] as string[]);
-
-      for (let i = 0; i < expandedFields.length; i++) {
-        acc.push({ ...e, field: expandedFields[i] });
-      }
-
+  const expandedEntries = entries.reduce((acc, e) => {
+    const expandedFields = searchFields.reduce((acc, f) => {
+      const fields = expandPath({ data: e.data, path: f });
+      acc.push(...fields);
       return acc;
-    },
-    [] as (Entry & { field: string })[],
-  );
+    }, [] as string[]);
+
+    for (let i = 0; i < expandedFields.length; i++) {
+      acc.push({ ...e, field: expandedFields[i] });
+    }
+
+    return acc;
+  }, [] as (Entry & { field: string })[]);
 
   return expandedEntries;
 }
@@ -218,30 +215,27 @@
   const fields = entries.map(f => f.field);
   const arrayPaths: Record<string, Set<string>> = {};
 
-  const merged = entries.reduce(
-    (acc, e) => {
-      if (!acc[e.slug]) {
-        const { field: _field, ...rest } = e;
-        acc[e.slug] = rest;
-        arrayPaths[e.slug] = new Set();
-      }
-
-      const nestedFields = e.field.split('.');
-      let value: ValueOrNestedValue = acc[e.slug].data;
-      for (let i = 0; i < nestedFields.length; i++) {
-        if (isNotNullish(value)) {
-          value = value[nestedFields[i]];
-          if (Array.isArray(value)) {
-            const path = nestedFields.slice(0, i + 1).join('.');
-            arrayPaths[e.slug] = arrayPaths[e.slug].add(path);
-          }
+  const merged = entries.reduce((acc, e) => {
+    if (!acc[e.slug]) {
+      const { field: _field, ...rest } = e;
+      acc[e.slug] = rest;
+      arrayPaths[e.slug] = new Set();
+    }
+
+    const nestedFields = e.field.split('.');
+    let value: ValueOrNestedValue = acc[e.slug].data;
+    for (let i = 0; i < nestedFields.length; i++) {
+      if (isNotNullish(value)) {
+        value = value[nestedFields[i]];
+        if (Array.isArray(value)) {
+          const path = nestedFields.slice(0, i + 1).join('.');
+          arrayPaths[e.slug] = arrayPaths[e.slug].add(path);
         }
       }
-
-      return acc;
-    },
-    {} as Record<string, Entry>,
-  );
+    }
+
+    return acc;
+  }, {} as Record<string, Entry>);
 
   // this keeps the search score sorting order designated by the order in entries
   // and filters non matching items
@@ -323,24 +317,16 @@
   return depth;
 }
 
-<<<<<<< HEAD
-function i18nRulestring(ruleString: string, { default_locale, structure }: I18nInfo): string {
-=======
-function i18nRuleString(ruleString: string, { defaultLocale, structure }: I18nInfo): string {
->>>>>>> 7ec1548d
+function i18nRuleString(ruleString: string, { default_locale, structure }: I18nInfo): string {
   if (structure === I18N_STRUCTURE_MULTIPLE_FOLDERS) {
     return `${default_locale}\\/${ruleString}`;
   }
 
-<<<<<<< HEAD
-  return `${ruleString}\\.${default_locale}\\..*`;
-=======
   if (structure === I18N_STRUCTURE_MULTIPLE_FILES) {
-    return `${ruleString}\\.${defaultLocale}\\..*`;
+    return `${ruleString}\\.${default_locale}\\..*`;
   }
 
   return ruleString;
->>>>>>> 7ec1548d
 }
 
 function collectionRegex<EF extends BaseField>(collection: Collection<EF>): RegExp | undefined {
