import * as fuzzy from 'fuzzy';
import attempt from 'lodash/attempt';
import flatten from 'lodash/flatten';
import get from 'lodash/get';
import isError from 'lodash/isError';
import set from 'lodash/set';
import uniq from 'lodash/uniq';
import { dirname, extname } from 'path';

import { WorkflowStatus, workflowStatusFromString } from './constants/publishModes';
import { formatExtensions, resolveFormat } from './formats/formats';
import { commitMessageFormatter, slugFormatter } from './lib/formatters';
import {
  I18N_STRUCTURE_MULTIPLE_FOLDERS,
  formatI18nBackup,
  getFilePaths,
  getI18nBackup,
  getI18nDataFiles,
  getI18nEntry,
  getI18nFiles,
  getI18nFilesDepth,
  getI18nInfo,
  groupEntries,
  hasI18n,
} from './lib/i18n';
import { getBackend, invokeEvent } from './lib/registry';
import { joinUrlPath, sanitizeChar } from './lib/urlHelper';
import {
  CURSOR_COMPATIBILITY_SYMBOL,
  Cursor,
  asyncLock,
  blobToFileObj,
  getPathDepth,
  localForage,
} from './lib/util';
import { EDITORIAL_WORKFLOW_ERROR } from './lib/util/EditorialWorkflowError';
import { getEntryBackupKey } from './lib/util/backup.util';
import {
  getFields,
  selectAllowDeletion,
  selectAllowNewEntries,
  selectEntryPath,
  selectEntrySlug,
  selectFieldsComments,
  selectFileEntryLabel,
  selectFolderEntryExtension,
  selectInferredField,
  selectMediaFolders,
} from './lib/util/collection.util';
import filterEntries from './lib/util/filter.util';
import { DRAFT_MEDIA_FILES, selectMediaFilePublicPath } from './lib/util/media.util';
import { selectCustomPath, slugFromCustomPath } from './lib/util/nested.util';
import { isNotNullish, isNullish } from './lib/util/null.util';
import { fileSearch, sortByScore } from './lib/util/search.util';
import { dateParsers, expandPath, extractTemplateVars } from './lib/widgets/stringTemplate';
import { getUseWorkflow } from './reducers/selectors/config';
import createEntry from './valueObjects/createEntry';

import type {
  BackendClass,
  BackendInitializer,
  BackupEntry,
  BaseField,
  Collection,
  CollectionFile,
  Collections,
  Config,
  Credentials,
  DataFile,
  DisplayURL,
  Entry,
  EntryData,
  EventData,
  FilterRule,
<<<<<<< HEAD
  FolderCollection,
=======
  I18nInfo,
>>>>>>> cc07c77b
  ImplementationEntry,
  MediaField,
  ObjectValue,
  PersistArgs,
  SearchQueryResponse,
  SearchResponse,
  UnknownField,
  UnpublishedEntry,
  UnpublishedEntryDiff,
  User,
  ValueOrNestedValue,
} from './interface';
import type { AsyncLock } from './lib/util';
import type { RootState } from './store';
import type AssetProxy from './valueObjects/AssetProxy';

function updatePath(entryPath: string, assetPath: string): string | null {
  const pathDir = dirname(entryPath);

  const pathParts = assetPath.split(DRAFT_MEDIA_FILES);
  const restOfPath = pathParts.length > 1 ? pathParts[1] : null;
  if (restOfPath === null) {
    return null;
  }

  return joinUrlPath(pathDir, restOfPath).replace(/\/\//g, '');
}

function updateAssetFields(data: ValueOrNestedValue, path: string): ValueOrNestedValue {
  if (
    isNullish(data) ||
    typeof data === 'number' ||
    typeof data === 'boolean' ||
    data instanceof Date
  ) {
    return data;
  }

  if (Array.isArray(data)) {
    return data.map(child => updateAssetFields(child, path));
  }

  if (typeof data === 'object') {
    return Object.keys(data).reduce((acc, key) => {
      acc[key] = updateAssetFields(data[key], path);

      return acc;
    }, {} as ObjectValue);
  }

  const newPath = updatePath(path, data);
  if (!newPath) {
    return data;
  }

  return newPath;
}

function updateAssetProxies(assetProxies: AssetProxy[], path: string) {
  assetProxies.forEach(asset => {
    const newPath = updatePath(path, asset.path);
    if (newPath) {
      asset.path = newPath;
    }
  });
}

export class LocalStorageAuthStore {
  storageKey = 'static-cms-user';

  retrieve() {
    const data = window.localStorage.getItem(this.storageKey);
    return data && JSON.parse(data);
  }

  store(userData: unknown) {
    window.localStorage.setItem(this.storageKey, JSON.stringify(userData));
  }

  logout() {
    window.localStorage.removeItem(this.storageKey);
  }
}

export function getEntryField(field: string, entry: Entry): string {
  const value = get(entry.data, field);
  if (value) {
    return String(value);
  } else {
    const firstFieldPart = field.split('.')[0];
    if (entry[firstFieldPart as keyof Entry]) {
      // allows searching using entry.slug/entry.path etc.
      return String(entry[firstFieldPart as keyof Entry]);
    } else {
      return '';
    }
  }
}

export function extractSearchFields(searchFields: string[]) {
  return (entry: Entry) =>
    searchFields.reduce((acc, field) => {
      const value = getEntryField(field, entry);
      if (value) {
        return `${acc} ${value}`;
      } else {
        return acc;
      }
    }, '');
}

export function expandSearchEntries(
  entries: Entry[],
  searchFields: string[],
): (Entry & {
  field: string;
})[] {
  // expand the entries for the purpose of the search
  const expandedEntries = entries.reduce((acc, e) => {
    const expandedFields = searchFields.reduce((acc, f) => {
      const fields = expandPath({ data: e.data, path: f });
      acc.push(...fields);
      return acc;
    }, [] as string[]);

    for (let i = 0; i < expandedFields.length; i++) {
      acc.push({ ...e, field: expandedFields[i] });
    }

    return acc;
  }, [] as (Entry & { field: string })[]);

  return expandedEntries;
}

export function mergeExpandedEntries(entries: (Entry & { field: string })[]): Entry[] {
  // merge the search results by slug and only keep data that matched the search
  const fields = entries.map(f => f.field);
  const arrayPaths: Record<string, Set<string>> = {};

  const merged = entries.reduce((acc, e) => {
    if (!acc[e.slug]) {
      const { field: _field, ...rest } = e;
      acc[e.slug] = rest;
      arrayPaths[e.slug] = new Set();
    }

    const nestedFields = e.field.split('.');
    let value: ValueOrNestedValue = acc[e.slug].data;
    for (let i = 0; i < nestedFields.length; i++) {
      if (isNotNullish(value)) {
        value = value[nestedFields[i]];
        if (Array.isArray(value)) {
          const path = nestedFields.slice(0, i + 1).join('.');
          arrayPaths[e.slug] = arrayPaths[e.slug].add(path);
        }
      }
    }

    return acc;
  }, {} as Record<string, Entry>);

  // this keeps the search score sorting order designated by the order in entries
  // and filters non matching items
  Object.keys(merged).forEach(slug => {
    let data = merged[slug].data ?? {};
    for (const path of arrayPaths[slug]) {
      const array = get(data, path) as unknown[];
      const filtered = array.filter((_, index) => {
        return fields.some(f => `${f}.`.startsWith(`${path}.${index}.`));
      });
      filtered.sort((a, b) => {
        const indexOfA = array.indexOf(a);
        const indexOfB = array.indexOf(b);
        const pathOfA = `${path}.${indexOfA}.`;
        const pathOfB = `${path}.${indexOfB}.`;

        const matchingFieldIndexA = fields.findIndex(f => `${f}.`.startsWith(pathOfA));
        const matchingFieldIndexB = fields.findIndex(f => `${f}.`.startsWith(pathOfB));

        return matchingFieldIndexA - matchingFieldIndexB;
      });

      data = set(data, path, filtered);
    }
  });

  return Object.values(merged);
}

interface AuthStore {
  retrieve: () => User;
  store: (user: User) => void;
  logout: () => void;
}

interface BackendOptions<EF extends BaseField> {
  backendName: string;
  config: Config<EF>;
  authStore?: AuthStore;
}

export interface MediaFile {
  name: string;
  id: string;
  size?: number;
  displayURL?: DisplayURL;
  path: string;
  draft?: boolean;
  url?: string;
  file?: File;
  field?: MediaField;
  queryOrder?: unknown;
  isViewableImage?: boolean;
  type?: string;
  isDirectory?: boolean;
}

function selectHasMetaPath(collection: Collection): collection is FolderCollection {
  return Boolean('folder' in collection && collection.meta?.path);
}

function prepareMetaPath(path: string, collection: Collection) {
  if (!selectHasMetaPath(collection)) {
    return path;
  }
  const dir = dirname(path);
  return dir.slice(collection.folder!.length + 1) || '/';
}

function collectionDepth<EF extends BaseField>(collection: Collection<EF>) {
  let depth;
  depth =
    ('nested' in collection && collection.nested?.depth) || getPathDepth(collection.path ?? '');

  if (hasI18n(collection)) {
    depth = getI18nFilesDepth(collection, depth);
  }

  return depth;
}

function i18nRulestring(ruleString: string, { defaultLocale, structure }: I18nInfo): string {
  if (structure === I18N_STRUCTURE_MULTIPLE_FOLDERS) {
    return `${defaultLocale}\\/${ruleString}`;
  }

  return `${ruleString}\\.${defaultLocale}\\..*`;
}

function collectionRegex<EF extends BaseField>(collection: Collection<EF>): RegExp | undefined {
  let ruleString = '';

  if ('folder' in collection && collection.path) {
    ruleString = `${collection.folder}/${collection.path}`.replace(/{{.*}}/gm, '(.*)');
  }

  if (hasI18n(collection)) {
<<<<<<< HEAD
    const { default_locale } = getI18nInfo(collection);
    ruleString += `\\.${default_locale}\\..*`;
=======
    ruleString = i18nRulestring(ruleString, getI18nInfo(collection));
>>>>>>> cc07c77b
  }

  return ruleString ? new RegExp(ruleString) : undefined;
}

export class Backend<EF extends BaseField = UnknownField, BC extends BackendClass = BackendClass> {
  implementation: BC;
  backendName: string;
  config: Config<EF>;
  authStore?: AuthStore;
  user?: User | null;
  backupSync: AsyncLock;

  constructor(
    implementation: BackendInitializer<EF>,
    { backendName, authStore, config }: BackendOptions<EF>,
  ) {
    // We can't reliably run this on exit, so we do cleanup on load.
    this.deleteAnonymousBackup();
    this.config = config;
    this.implementation = implementation.init(this.config, {
      useWorkflow: getUseWorkflow(this.config as Config),
      updateUserCredentials: this.updateUserCredentials,
      initialWorkflowStatus: WorkflowStatus.DRAFT,
    }) as BC;
    this.backendName = backendName;
    this.authStore = authStore;
    if (this.implementation === null) {
      throw new Error('Cannot instantiate a Backend with no implementation');
    }
    this.backupSync = asyncLock();
  }

  async status() {
    const attempts = 3;
    let status: {
      auth: { status: boolean };
      api: { status: boolean; statusPage: string };
    } = {
      auth: { status: true },
      api: { status: true, statusPage: '' },
    };
    for (let i = 1; i <= attempts; i++) {
      status = await this.implementation.status();
      // return on first success
      if (Object.values(status).every(s => s.status === true)) {
        return status;
      } else {
        await new Promise(resolve => setTimeout(resolve, i * 1000));
      }
    }
    return status;
  }

  currentUser() {
    if (this.user) {
      return this.user;
    }
    const stored = this.authStore!.retrieve();
    if (stored && stored.backendName === this.backendName) {
      return Promise.resolve(this.implementation.restoreUser(stored)).then(user => {
        this.user = { ...user, backendName: this.backendName };
        // return confirmed/rehydrated user object instead of stored
        this.authStore!.store(this.user as User);
        return this.user;
      });
    }
    return Promise.resolve(null);
  }

  isGitBackend() {
    return this.implementation.isGitBackend?.() || false;
  }

  updateUserCredentials = (updatedCredentials: Credentials) => {
    const storedUser = this.authStore!.retrieve();
    if (storedUser && storedUser.backendName === this.backendName) {
      this.user = { ...storedUser, ...updatedCredentials };
      this.authStore!.store(this.user as User);
      return this.user;
    }
  };

  authComponent() {
    return this.implementation.authComponent();
  }

  authenticate(credentials: Credentials) {
    return this.implementation.authenticate(credentials).then(user => {
      this.user = { ...user, backendName: this.backendName };
      if (this.authStore) {
        this.authStore.store(this.user as User);
      }
      return this.user;
    });
  }

  async logout() {
    try {
      await this.implementation.logout();
      // eslint-disable-next-line @typescript-eslint/no-explicit-any
    } catch (e: any) {
      console.warn('Error during logout', e.message);
    } finally {
      this.user = null;
      if (this.authStore) {
        this.authStore.logout();
      }
    }
  }

  getToken = () => this.implementation.getToken();

  async entryExist(collection: Collection, path: string, slug: string, useWorkflow: boolean) {
    const unpublishedEntry =
      useWorkflow &&
      (await this.implementation
        .unpublishedEntry({ collection: collection.name, slug })
        .catch(error => {
          if (error.name === EDITORIAL_WORKFLOW_ERROR && error.notUnderEditorialWorkflow) {
            return Promise.resolve(false);
          }
          return Promise.reject(error);
        }));

    if (unpublishedEntry) {
      return unpublishedEntry;
    }

    const publishedEntry = await this.implementation
      .getEntry(path)
      .then(({ data }) => data)
      .catch(() => {
        return Promise.resolve(false);
      });

    return publishedEntry;
  }

  async generateUniqueSlug(
    collection: Collection,
    entry: Entry,
    config: Config,
    usedSlugs: string[],
    customPath: string | undefined,
  ) {
    const slugConfig = config.slug;
    let slug: string;
    if (customPath) {
      slug = slugFromCustomPath(collection, customPath);
    } else {
      const collectionFields = getFields(collection, entry.slug);
      slug = slugFormatter(collection, entry.data, slugConfig, collectionFields);
    }
    let i = 1;
    let uniqueSlug = slug;

    // Check for duplicate slug in loaded entities store first before repo
    while (
      usedSlugs.includes(uniqueSlug) ||
      (await this.entryExist(
        collection,
        selectEntryPath(collection, uniqueSlug) as string,
        uniqueSlug,
        getUseWorkflow(config),
      ))
    ) {
      uniqueSlug = `${slug}${sanitizeChar(' ', slugConfig)}${i++}`;
    }
    return uniqueSlug;
  }

  processEntries<EF extends BaseField>(
    loadedEntries: ImplementationEntry[],
    collection: Collection<EF>,
  ): Entry[] {
    const entries = loadedEntries.map(loadedEntry =>
      createEntry(
        collection.name,
        selectEntrySlug(collection, loadedEntry.file.path),
        loadedEntry.file.path,
        {
          raw: loadedEntry.data || '',
          label: loadedEntry.file.label,
          author: loadedEntry.file.author,
          updatedOn: loadedEntry.file.updatedOn,
        },
      ),
    );
    const formattedEntries = entries.map(this.entryWithFormat(collection));
    // If this collection has a "filter" property, filter entries accordingly
    const collectionFilter = collection.filter;
    const filteredEntries = collectionFilter
      ? this.filterEntries({ entries: formattedEntries }, collectionFilter)
      : formattedEntries;

    if (hasI18n(collection)) {
      const extension = selectFolderEntryExtension(collection);
      const groupedEntries = groupEntries(collection, extension, filteredEntries);
      return groupedEntries;
    }

    return filteredEntries;
  }

  async listEntries(collection: Collection) {
    const extension = selectFolderEntryExtension(collection);
    let listMethod: () => Promise<ImplementationEntry[]>;
    if ('folder' in collection) {
      listMethod = () => {
        const depth = collectionDepth(collection);
        return this.implementation.entriesByFolder(collection.folder as string, extension, depth);
      };
    } else {
      const files = collection.files.map(collectionFile => ({
        path: collectionFile!.file,
        label: collectionFile!.label,
      }));
      listMethod = () => this.implementation.entriesByFiles(files);
    }
    const loadedEntries = await listMethod();
    /*
          Wrap cursors so we can tell which collection the cursor is
          from. This is done to prevent traverseCursor from requiring a
          `collection` argument.
        */
    // eslint-disable-next-line @typescript-eslint/ban-ts-comment
    // @ts-ignore
    const cursor = Cursor.create(loadedEntries[CURSOR_COMPATIBILITY_SYMBOL]).wrapData({
      cursorType: 'collectionEntries',
      collection,
    });
    return {
      entries: this.processEntries(loadedEntries, collection),
      pagination: cursor.meta?.page,
      cursor,
    };
  }

  // The same as listEntries, except that if a cursor with the "next"
  // action available is returned, it calls "next" on the cursor and
  // repeats the process. Once there is no available "next" action, it
  // returns all the collected entries. Used to retrieve all entries
  // for local searches and queries.
  async listAllEntries<EF extends BaseField>(collection: Collection<EF>) {
    if ('folder' in collection && collection.folder && this.implementation.allEntriesByFolder) {
      const depth = collectionDepth(collection);
      const extension = selectFolderEntryExtension(collection);
      return this.implementation
        .allEntriesByFolder(
          collection.folder as string,
          extension,
          depth,
          collectionRegex(collection),
        )
        .then(entries => this.processEntries(entries, collection));
    }

    const response = await this.listEntries(collection as Collection);
    const { entries } = response;
    let { cursor } = response;
    while (cursor && cursor.actions?.has('next')) {
      const { entries: newEntries, cursor: newCursor } = await this.traverseCursor(cursor, 'next');
      entries.push(...newEntries);
      cursor = newCursor;
    }
    return entries;
  }

  printError(error: Error) {
    return `\n\n${error.stack}`;
  }

  async search(collections: Collection[], searchTerm: string): Promise<SearchResponse> {
    // Perform a local search by requesting all entries. For each
    // collection, load it, search, and call onCollectionResults with
    // its results.
    const errors: Error[] = [];
    const collectionEntriesRequests = collections
      .map(async collection => {
        const summary = collection.summary ?? '';
        const summaryFields = extractTemplateVars(summary);

        // TODO: pass search fields in as an argument
        let searchFields: (string | null | undefined)[] = [];

        if ('files' in collection) {
          collection.files.forEach(f => {
            const topLevelFields = f!.fields.map(f => f!.name);
            searchFields = [...searchFields, ...topLevelFields];
          });
        } else {
          searchFields = [
            selectInferredField(collection, 'title'),
            selectInferredField(collection, 'shortTitle'),
            selectInferredField(collection, 'author'),
            ...summaryFields.map(elem => {
              if (dateParsers[elem]) {
                return selectInferredField(collection, 'date');
              }
              return elem;
            }),
          ];
        }
        const filteredSearchFields = searchFields.filter(Boolean) as string[];
        const collectionEntries = await this.listAllEntries(collection);
        return fuzzy.filter(searchTerm, collectionEntries, {
          extract: extractSearchFields(uniq(filteredSearchFields)),
        });
      })
      .map(p =>
        p.catch(err => {
          errors.push(err);
          return [] as fuzzy.FilterResult<Entry>[];
        }),
      );

    const entries = await Promise.all(collectionEntriesRequests).then(arrays => flatten(arrays));

    if (errors.length > 0) {
      throw new Error(
        `Errors occurred while searching entries locally!${errors.map(this.printError)}`,
      );
    }

    const hits = entries
      .filter(({ score }: fuzzy.FilterResult<Entry>) => score > 3)
      .sort(sortByScore)
      .map((f: fuzzy.FilterResult<Entry>) => f.original);
    return { entries: hits, pagination: 1 };
  }

  async query<EF extends BaseField>(
    collection: Collection<EF>,
    searchFields: string[],
    searchTerm: string,
    file?: string,
    limit?: number,
  ): Promise<SearchQueryResponse> {
    const entries = await this.listAllEntries(collection as Collection);
    if (file) {
      let hits = fileSearch(
        entries.find(e => e.slug === file),
        searchFields,
        searchTerm,
      );
      if (limit !== undefined && limit > 0) {
        hits = hits.slice(0, limit);
      }

      return { query: searchTerm, hits };
    }

    const expandedEntries = expandSearchEntries(entries, searchFields);

    let hits = fuzzy
      .filter(searchTerm, expandedEntries, {
        extract: entry => {
          return getEntryField(entry.field, entry);
        },
      })
      .sort(sortByScore)
      .map(f => f.original);

    if (limit !== undefined && limit > 0) {
      hits = hits.slice(0, limit);
    }

    const merged = mergeExpandedEntries(hits);
    return { query: searchTerm, hits: merged };
  }

  traverseCursor(cursor: Cursor, action: string): Promise<{ entries: Entry[]; cursor: Cursor }> {
    const [data, unwrappedCursor] = cursor.unwrapData();
    // TODO: stop assuming all cursors are for collections
    const collection = data.collection as Collection;
    return this.implementation.traverseCursor!(unwrappedCursor, action).then(
      async ({ entries, cursor: newCursor }) => ({
        entries: this.processEntries(entries, collection),
        cursor: Cursor.create(newCursor).wrapData({
          cursorType: 'collectionEntries',
          collection,
        }),
      }),
    );
  }

  async getLocalDraftBackup(
    collection: Collection,
    slug: string,
  ): Promise<{ entry: Entry | null }> {
    const key = getEntryBackupKey(collection.name, slug);
    const backup = await localForage.getItem<BackupEntry>(key);
    if (!backup || !backup.raw.trim()) {
      return { entry: null };
    }
    const { raw, path } = backup;
    let { mediaFiles = [] } = backup;

    mediaFiles = mediaFiles.map(file => {
      // de-serialize the file object
      if (file.file) {
        return { ...file, url: URL.createObjectURL(file.file) };
      }
      return file;
    });

    const label = selectFileEntryLabel(collection, slug);

    const formatRawData = (raw: string) => {
      return this.entryWithFormat(collection)(
        createEntry(collection.name, slug, path, {
          raw,
          label,
          mediaFiles,
        }),
      );
    };

    const entry: Entry = formatRawData(raw);
    if (hasI18n(collection) && backup.i18n) {
      const i18n = formatI18nBackup(backup.i18n, formatRawData);
      entry.i18n = i18n;
    }

    return { entry };
  }

  async persistLocalDraftBackup(entry: Entry, collection: Collection) {
    try {
      await this.backupSync.acquire();
      const key = getEntryBackupKey(collection.name, entry.slug);
      const raw = this.entryToRaw(collection, entry);

      if (!raw.trim()) {
        return;
      }

      const mediaFiles = await Promise.all<MediaFile>(
        entry.mediaFiles.map(async (file: MediaFile) => {
          // make sure to serialize the file
          if (file.url?.startsWith('blob:')) {
            const blob = await fetch(file.url as string).then(res => res.blob());
            return { ...file, file: blobToFileObj(file.name, blob) };
          }
          return file;
        }),
      );

      let i18n;
      if (hasI18n(collection)) {
        i18n = getI18nBackup(collection, entry, entry => this.entryToRaw(collection, entry));
      }

      await localForage.setItem<BackupEntry>(key, {
        raw,
        path: entry.path,
        mediaFiles,
        ...(i18n && { i18n }),
      });
      const result = await localForage.setItem(getEntryBackupKey(), raw);
      return result;
    } catch (e) {
      console.warn('[StaticCMS] persistLocalDraftBackup', e);
    } finally {
      this.backupSync.release();
    }
  }

  async deleteLocalDraftBackup(collection: Collection, slug: string) {
    try {
      await this.backupSync.acquire();
      await localForage.removeItem(getEntryBackupKey(collection.name, slug));
      // delete new entry backup if not deleted
      slug && (await localForage.removeItem(getEntryBackupKey(collection.name)));
      const result = await this.deleteAnonymousBackup();
      return result;
    } catch (e) {
      console.warn('[StaticCMS] deleteLocalDraftBackup', e);
    } finally {
      this.backupSync.release();
    }
  }

  // Unnamed backup for use in the global error boundary, should always be
  // deleted on cms load.
  deleteAnonymousBackup() {
    return localForage.removeItem(getEntryBackupKey());
  }

  async getEntry<EF extends BaseField>(
    state: RootState<EF>,
    collection: Collection<EF>,
    slug: string,
  ) {
    const path = selectEntryPath(collection, slug) as string;
    const label = selectFileEntryLabel(collection, slug);
    const extension = selectFolderEntryExtension(collection);

    const getEntryValue = async (path: string) => {
      const loadedEntry = await this.implementation.getEntry(path);
      let entry = createEntry(collection.name, slug, loadedEntry.file.path, {
        raw: loadedEntry.data,
        label,
        mediaFiles: [],
      });

      entry = this.entryWithFormat(collection)(entry);
      entry = await this.processEntry(state, collection, entry);

      return entry;
    };

    let entryValue: Entry;
    if (hasI18n(collection)) {
      entryValue = await getI18nEntry(collection, extension, path, slug, getEntryValue);
    } else {
      entryValue = await getEntryValue(path);
    }

    return entryValue;
  }

  getMedia(folder?: string | undefined, folderSupport?: boolean, mediaPath?: string | undefined) {
    return this.implementation.getMedia(folder, folderSupport, mediaPath);
  }

  getMediaFile(path: string) {
    return this.implementation.getMediaFile(path);
  }

  getMediaDisplayURL(displayURL: DisplayURL) {
    if (this.implementation.getMediaDisplayURL) {
      return this.implementation.getMediaDisplayURL(displayURL);
    }
    const err = new Error(
      'getMediaDisplayURL is not implemented by the current backend, but the backend returned a displayURL which was not a string!',
    ) as Error & { displayURL: DisplayURL };
    err.displayURL = displayURL;
    return Promise.reject(err);
  }

  entryWithFormat<EF extends BaseField>(collection: Collection<EF>) {
    return (entry: Entry): Entry => {
      const format = resolveFormat(collection, entry);
      if (entry && entry.raw !== undefined) {
        const data = (format && attempt(format.fromFile.bind(format, entry.raw))) || {};
        if (isError(data)) {
          console.error(data);
        }

        return Object.assign(entry, { data: isError(data) ? {} : data });
      }

      return entry;
    };
  }

  async processEntry<EF extends BaseField>(
    state: RootState<EF>,
    collection: Collection<EF>,
    entry: Entry,
  ) {
    const configState = state.config;
    if (!configState.config) {
      throw new Error('Config not loaded');
    }

    const mediaFolders = selectMediaFolders(configState.config, collection, entry);
    if (mediaFolders.length > 0) {
      const files = await Promise.all(
        mediaFolders.map(folder => {
          const mediaPath = selectMediaFilePublicPath(
            configState.config!,
            collection,
            '',
            entry,
            undefined,
          );
          return this.implementation.getMedia(
            folder,
            collection.media_library?.folder_support ?? false,
            mediaPath,
          );
        }),
      );
      entry.mediaFiles = entry.mediaFiles.concat(...files);
    } else {
      entry.mediaFiles = entry.mediaFiles.concat(state.mediaLibrary.files || []);
    }

    return entry;
  }

  async persistEntry({
    config,
    rootSlug,
    collection,
    entryDraft: draft,
    assetProxies,
    usedSlugs,
    unpublished = false,
    status,
  }: PersistArgs) {
    const modifiedData = await this.invokePreSaveEvent(draft.entry, collection);
    const entryDraft = modifiedData
      ? {
          ...draft,
          entry: {
            ...draft.entry,
            data: modifiedData,
          },
        }
      : draft;

    const newEntry = entryDraft.entry.newRecord ?? false;

    const useWorkflow = getUseWorkflow(config);

    const customPath = selectCustomPath(draft.entry, collection, rootSlug, config.slug);

    let dataFile: DataFile;
    if (newEntry) {
      if (!selectAllowNewEntries(collection)) {
        throw new Error('Not allowed to create new entries in this collection');
      }
      const slug = await this.generateUniqueSlug(
        collection,
        entryDraft.entry,
        config,
        usedSlugs,
        customPath,
      );
      const path = customPath || (selectEntryPath(collection, slug) ?? '');

      entryDraft.entry.path = path;
      entryDraft.entry.data = updateAssetFields(entryDraft.entry.data, path) as ObjectValue;
      updateAssetProxies(assetProxies, path);

      dataFile = {
        path,
        slug,
        raw: this.entryToRaw(collection, entryDraft.entry),
      };
    } else {
      const slug = entryDraft.entry.slug;
      dataFile = {
        path: entryDraft.entry.path,
        // for workflow entries we refresh the slug on publish
        slug: customPath && !useWorkflow ? slugFromCustomPath(collection, customPath) : slug,
        raw: this.entryToRaw(collection, entryDraft.entry),
        newPath: customPath,
      };
    }

    const { slug, path, newPath } = dataFile;

    let dataFiles = [dataFile];
    if (hasI18n(collection)) {
      const extension = selectFolderEntryExtension(collection);
      dataFiles = getI18nFiles(
        collection,
        extension,
        entryDraft.entry,
        (draftData: Entry) => this.entryToRaw(collection, draftData),
        path,
        slug,
        newPath,
      );
    }

    const user = (await this.currentUser()) as User;
    const commitMessage = commitMessageFormatter(newEntry ? 'create' : 'update', config, {
      collection,
      slug,
      path,
      authorLogin: user.login,
      authorName: user.name,
    });

    const collectionName = collection.name;

    const opts = {
      newEntry,
      commitMessage,
      collectionName,
      useWorkflow,
      unpublished,
      status,
    };

    if (!useWorkflow) {
      await this.invokePrePublishEvent(entryDraft.entry, collection);
    }

    await this.implementation.persistEntry(
      {
        dataFiles,
        assets: assetProxies,
      },
      opts,
    );

    await this.invokePostSaveEvent(entryDraft.entry, collection);

    if (!useWorkflow) {
      await this.invokePostPublishEvent(entryDraft.entry, collection);
    }

    return slug;
  }

  async getEventData(entry: Entry): Promise<EventData> {
    const { login, name = '' } = (await this.currentUser()) as User;
    return { entry, author: { login, name } };
  }

  async invokePrePublishEvent(entry: Entry, collection: Collection) {
    const eventData = await this.getEventData(entry);
    return await invokeEvent({ name: 'prePublish', collection: collection.name, data: eventData });
  }

  async invokePostPublishEvent(entry: Entry, collection: Collection) {
    const eventData = await this.getEventData(entry);
    return await invokeEvent({ name: 'postPublish', collection: collection.name, data: eventData });
  }

  async invokePreSaveEvent(entry: Entry, collection: Collection): Promise<EntryData> {
    const eventData = await this.getEventData(entry);
    return await invokeEvent({ name: 'preSave', collection: collection.name, data: eventData });
  }

  async invokePostSaveEvent(entry: Entry, collection: Collection): Promise<void> {
    const eventData = await this.getEventData(entry);
    await invokeEvent({ name: 'postSave', collection: collection.name, data: eventData });
  }

  async persistMedia(config: Config, file: AssetProxy) {
    const user = (await this.currentUser()) as User;
    const options = {
      commitMessage: commitMessageFormatter('uploadMedia', config, {
        path: file.path,
        authorLogin: user.login,
        authorName: user.name,
      }),
    };
    return this.implementation.persistMedia(file, options);
  }

  async deleteEntry<EF extends BaseField>(
    state: RootState<EF>,
    collection: Collection<EF>,
    slug: string,
  ) {
    const configState = state.config;
    if (!configState.config) {
      throw new Error('Config not loaded');
    }

    const path = selectEntryPath(collection, slug) as string;
    const extension = selectFolderEntryExtension(collection) as string;

    if (!selectAllowDeletion(collection)) {
      throw new Error('Not allowed to delete entries in this collection');
    }

    const user = (await this.currentUser()) as User;
    const commitMessage = commitMessageFormatter('delete', configState.config, {
      collection,
      slug,
      path,
      authorLogin: user.login,
      authorName: user.name,
    });

    let paths = [path];
    if (hasI18n(collection)) {
      paths = getFilePaths(collection, extension, path, slug);
    }
    await this.implementation.deleteFiles(paths, commitMessage);
  }

  async deleteMedia(config: Config, path: string) {
    const user = (await this.currentUser()) as User;
    const commitMessage = commitMessageFormatter('deleteMedia', config, {
      path,
      authorLogin: user.login,
      authorName: user.name,
    });
    return this.implementation.deleteFiles([path], commitMessage);
  }

  entryToRaw(collection: Collection, entry: Entry): string {
    const format = resolveFormat(collection, entry);
    const fieldsOrder = this.fieldsOrder(collection, entry);
    const fieldsComments = selectFieldsComments(collection, entry);
    return format ? format.toFile(entry.data ?? {}, fieldsOrder, fieldsComments) : '';
  }

  fieldsOrder(collection: Collection, entry: Entry) {
    if ('fields' in collection) {
      return collection.fields?.map(f => f!.name) ?? [];
    }

    const files = collection.files ?? [];
    const file: CollectionFile | null = files.filter(f => f!.name === entry.slug)?.[0] ?? null;

    if (file == null) {
      throw new Error(`No file found for ${entry.slug} in ${collection.name}`);
    }
    return file.fields.map(f => f.name);
  }

  filterEntries(collection: { entries: Entry[] }, filterRule: FilterRule | FilterRule[]) {
    return filterEntries(collection.entries, filterRule, undefined);
  }

  /**
   * Editorial Workflows
   */
  async processUnpublishedEntry(
    collection: Collection,
    entryData: UnpublishedEntry,
    withMediaFiles: boolean,
  ) {
    const { slug } = entryData;
    let extension: string;
    if ('files' in collection) {
      const file = collection.files.find(f => f?.name === slug);
      extension = file ? extname(file.file) : formatExtensions['json'];
    } else {
      extension = selectFolderEntryExtension(collection);
    }

    const mediaFiles: MediaFile[] = [];
    if (withMediaFiles) {
      const nonDataFiles = entryData.diffs.filter(d => !d.path.endsWith(extension));
      const files = await Promise.all(
        nonDataFiles.map(f =>
          this.implementation!.unpublishedEntryMediaFile(collection.name, slug, f.path, f.id),
        ),
      );
      mediaFiles.push(...files.map(f => ({ ...f, draft: true })));
    }

    const dataFiles = entryData.diffs.filter(d => d.path.endsWith(extension));
    dataFiles.sort((a, b) => a.path.length - b.path.length);

    const formatData = (data: string, path: string, newFile: boolean) => {
      const entry = createEntry(collection.name, slug, path, {
        raw: data,
        isModification: !newFile,
        label: collection && selectFileEntryLabel(collection, slug),
        mediaFiles,
        updatedOn: entryData.updatedAt,
        author: entryData.pullRequestAuthor,
        status: workflowStatusFromString(entryData.status),
        meta: { path: prepareMetaPath(path, collection) },
      });

      const entryWithFormat = this.entryWithFormat(collection)(entry);
      return entryWithFormat;
    };

    const readAndFormatDataFile = async (dataFile: UnpublishedEntryDiff) => {
      const data = await this.implementation.unpublishedEntryDataFile(
        collection.name,
        entryData.slug,
        dataFile.path,
        dataFile.id,
      );
      const entryWithFormat = formatData(data, dataFile.path, dataFile.newFile);
      return entryWithFormat;
    };

    // if the unpublished entry has no diffs, return the original
    if (dataFiles.length <= 0) {
      const loadedEntry = await this.implementation.getEntry(
        selectEntryPath(collection, slug) as string,
      );
      return formatData(loadedEntry.data, loadedEntry.file.path, false);
    } else if (hasI18n(collection)) {
      // we need to read all locales files and not just the changes
      const path = selectEntryPath(collection, slug) as string;
      const i18nFiles = getI18nDataFiles(collection, extension, path, slug, dataFiles);
      let entries = await Promise.all(
        i18nFiles.map(dataFile => readAndFormatDataFile(dataFile).catch(() => null)),
      );
      entries = entries.filter(Boolean);
      const grouped = await groupEntries(collection, extension, entries as Entry[]);
      return grouped[0];
    } else {
      const entryWithFormat = await readAndFormatDataFile(dataFiles[0]);
      return entryWithFormat;
    }
  }

  async unpublishedEntries(collections: Collections) {
    const ids = await this.implementation.unpublishedEntries();
    const entries = (
      await Promise.all(
        ids.map(async id => {
          const entryData = await this.implementation.unpublishedEntry({ id });
          const collectionName = entryData.collection;
          const collection = Object.values(collections).find(c => c.name === collectionName);
          if (!collection) {
            console.warn(`Missing collection '${collectionName}' for unpublished entry '${id}'`);
            return null;
          }
          const entry = await this.processUnpublishedEntry(collection, entryData, false);
          return entry;
        }),
      )
    ).filter(Boolean) as Entry[];

    return { pagination: 0, entries };
  }

  async unpublishedEntry(state: RootState, collection: Collection, slug: string) {
    const entryData = await this.implementation.unpublishedEntry({
      collection: collection.name,
      slug,
    });

    let entry = await this.processUnpublishedEntry(collection, entryData, true);
    entry = await this.processEntry(state, collection, entry);
    return entry;
  }

  persistUnpublishedEntry(args: PersistArgs) {
    return this.persistEntry({ ...args, unpublished: true });
  }

  updateUnpublishedEntryStatus(collection: string, slug: string, newStatus: WorkflowStatus) {
    return this.implementation.updateUnpublishedEntryStatus(collection, slug, newStatus);
  }

  deleteUnpublishedEntry(collection: string, slug: string) {
    return this.implementation.deleteUnpublishedEntry(collection, slug);
  }

  async publishUnpublishedEntry(collection: Collection, entry: Entry) {
    await this.invokePrePublishEvent(entry, collection);
    await this.implementation.publishUnpublishedEntry(collection.name, entry.slug);
    await this.invokePostPublishEvent(entry, collection);
  }
}

export function resolveBackend<EF extends BaseField>(config?: Config<EF>) {
  if (!config?.backend.name) {
    throw new Error('No backend defined in configuration');
  }

  const { name } = config.backend;
  const authStore = new LocalStorageAuthStore();

  const backend = getBackend<EF>(name);
  if (!backend) {
    throw new Error(`Backend not found: ${name}`);
  } else {
    return new Backend<EF, BackendClass>(backend, { backendName: name, authStore, config });
  }
}

export const currentBackend = (function () {
  let backend: Backend;

  return <EF extends BaseField = UnknownField>(config: Config<EF>) => {
    if (backend) {
      return backend;
    }

    return (backend = resolveBackend(config) as unknown as Backend);
  };
})();<|MERGE_RESOLUTION|>--- conflicted
+++ resolved
@@ -72,11 +72,8 @@
   EntryData,
   EventData,
   FilterRule,
-<<<<<<< HEAD
   FolderCollection,
-=======
   I18nInfo,
->>>>>>> cc07c77b
   ImplementationEntry,
   MediaField,
   ObjectValue,
@@ -195,19 +192,22 @@
   field: string;
 })[] {
   // expand the entries for the purpose of the search
-  const expandedEntries = entries.reduce((acc, e) => {
-    const expandedFields = searchFields.reduce((acc, f) => {
-      const fields = expandPath({ data: e.data, path: f });
-      acc.push(...fields);
+  const expandedEntries = entries.reduce(
+    (acc, e) => {
+      const expandedFields = searchFields.reduce((acc, f) => {
+        const fields = expandPath({ data: e.data, path: f });
+        acc.push(...fields);
+        return acc;
+      }, [] as string[]);
+
+      for (let i = 0; i < expandedFields.length; i++) {
+        acc.push({ ...e, field: expandedFields[i] });
+      }
+
       return acc;
-    }, [] as string[]);
-
-    for (let i = 0; i < expandedFields.length; i++) {
-      acc.push({ ...e, field: expandedFields[i] });
-    }
-
-    return acc;
-  }, [] as (Entry & { field: string })[]);
+    },
+    [] as (Entry & { field: string })[],
+  );
 
   return expandedEntries;
 }
@@ -217,27 +217,30 @@
   const fields = entries.map(f => f.field);
   const arrayPaths: Record<string, Set<string>> = {};
 
-  const merged = entries.reduce((acc, e) => {
-    if (!acc[e.slug]) {
-      const { field: _field, ...rest } = e;
-      acc[e.slug] = rest;
-      arrayPaths[e.slug] = new Set();
-    }
-
-    const nestedFields = e.field.split('.');
-    let value: ValueOrNestedValue = acc[e.slug].data;
-    for (let i = 0; i < nestedFields.length; i++) {
-      if (isNotNullish(value)) {
-        value = value[nestedFields[i]];
-        if (Array.isArray(value)) {
-          const path = nestedFields.slice(0, i + 1).join('.');
-          arrayPaths[e.slug] = arrayPaths[e.slug].add(path);
+  const merged = entries.reduce(
+    (acc, e) => {
+      if (!acc[e.slug]) {
+        const { field: _field, ...rest } = e;
+        acc[e.slug] = rest;
+        arrayPaths[e.slug] = new Set();
+      }
+
+      const nestedFields = e.field.split('.');
+      let value: ValueOrNestedValue = acc[e.slug].data;
+      for (let i = 0; i < nestedFields.length; i++) {
+        if (isNotNullish(value)) {
+          value = value[nestedFields[i]];
+          if (Array.isArray(value)) {
+            const path = nestedFields.slice(0, i + 1).join('.');
+            arrayPaths[e.slug] = arrayPaths[e.slug].add(path);
+          }
         }
       }
-    }
-
-    return acc;
-  }, {} as Record<string, Entry>);
+
+      return acc;
+    },
+    {} as Record<string, Entry>,
+  );
 
   // this keeps the search score sorting order designated by the order in entries
   // and filters non matching items
@@ -319,12 +322,12 @@
   return depth;
 }
 
-function i18nRulestring(ruleString: string, { defaultLocale, structure }: I18nInfo): string {
+function i18nRulestring(ruleString: string, { default_locale, structure }: I18nInfo): string {
   if (structure === I18N_STRUCTURE_MULTIPLE_FOLDERS) {
-    return `${defaultLocale}\\/${ruleString}`;
-  }
-
-  return `${ruleString}\\.${defaultLocale}\\..*`;
+    return `${default_locale}\\/${ruleString}`;
+  }
+
+  return `${ruleString}\\.${default_locale}\\..*`;
 }
 
 function collectionRegex<EF extends BaseField>(collection: Collection<EF>): RegExp | undefined {
@@ -335,12 +338,7 @@
   }
 
   if (hasI18n(collection)) {
-<<<<<<< HEAD
-    const { default_locale } = getI18nInfo(collection);
-    ruleString += `\\.${default_locale}\\..*`;
-=======
     ruleString = i18nRulestring(ruleString, getI18nInfo(collection));
->>>>>>> cc07c77b
   }
 
   return ruleString ? new RegExp(ruleString) : undefined;
