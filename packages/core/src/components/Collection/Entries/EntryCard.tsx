--- conflicted
+++ resolved
@@ -1,13 +1,7 @@
 import get from 'lodash/get';
 import React, { useMemo } from 'react';
-<<<<<<< HEAD
 
 import { VIEW_STYLE_LIST } from '@staticcms/core/constants/collectionViews';
-=======
-import { Link } from 'react-router-dom';
-
-import { VIEW_STYLE_GRID, VIEW_STYLE_LIST } from '@staticcms/core/constants/collectionViews';
->>>>>>> 8f7237ab
 import useMediaAsset from '@staticcms/core/lib/hooks/useMediaAsset';
 import { getFieldPreview, getPreviewCard } from '@staticcms/core/lib/registry';
 import {
@@ -16,10 +10,7 @@
   selectTemplateName,
 } from '@staticcms/core/lib/util/collection.util';
 import { selectConfig } from '@staticcms/core/reducers/selectors/config';
-<<<<<<< HEAD
 import { selectTheme } from '@staticcms/core/reducers/selectors/globalUI';
-=======
->>>>>>> 8f7237ab
 import { useAppSelector } from '@staticcms/core/store/hooks';
 import Card from '../../common/card/Card';
 import CardActionArea from '../../common/card/CardActionArea';
@@ -30,22 +21,6 @@
 import useWidgetsFor from '../../common/widget/useWidgetsFor';
 
 import type { CollectionViewStyle } from '@staticcms/core/constants/collectionViews';
-<<<<<<< HEAD
-import type { Collection, Entry, Field } from '@staticcms/core/interface';
-
-interface EntryCardProps {
-  entry: Entry;
-  inferredFields: {
-    titleField?: string | null | undefined;
-    descriptionField?: string | null | undefined;
-    imageField?: string | null | undefined;
-    remainingFields?: Field[] | undefined;
-  };
-  collection: Collection;
-  imageField?: Field;
-  viewStyle?: CollectionViewStyle;
-  summaryFields: string[];
-=======
 import type { Collection, Entry, FileOrImageField, MediaField } from '@staticcms/core/interface';
 
 export interface EntryCardProps {
@@ -54,21 +29,16 @@
   collection: Collection;
   collectionLabel?: string;
   viewStyle?: CollectionViewStyle;
->>>>>>> 8f7237ab
+  summaryFields: string[];
 }
 
 const EntryCard = ({
   collection,
   entry,
-<<<<<<< HEAD
-  viewStyle = VIEW_STYLE_LIST,
-  summaryFields,
-  inferredFields,
-}: EntryCardProps) => {
-=======
-  collectionLabel,
+  collectionLabel, // TODO Actually display somewhere
   viewStyle = VIEW_STYLE_LIST,
   imageFieldName,
+  summaryFields,
 }: EntryCardProps) => {
   const entryData = entry.data;
 
@@ -97,33 +67,7 @@
     return i;
   }, [entryData, imageFieldName]);
 
->>>>>>> 8f7237ab
   const summary = useMemo(() => selectEntryCollectionTitle(collection, entry), [collection, entry]);
-
-  const path = useMemo(
-    () => `/collections/${collection.name}/entries/${entry.slug}`,
-    [collection.name, entry.slug],
-  );
-
-  const image = useMemo(() => {
-    let image = inferredFields.imageField
-      ? (entry.data?.[inferredFields.imageField] as string | undefined)
-      : undefined;
-
-    if (image) {
-      image = encodeURI(image.trim());
-    }
-
-    return image;
-  }, [entry.data, inferredFields.imageField]);
-
-  const imageField = useMemo(
-    () =>
-      'fields' in collection
-        ? collection.fields?.find(f => f.name === inferredFields.imageField && f.widget === 'image')
-        : undefined,
-    [collection, inferredFields.imageField],
-  );
 
   const fields = selectFields(collection, entry.slug);
   const imageUrl = useMediaAsset(image, collection as Collection<MediaField>, imageField, entry);
