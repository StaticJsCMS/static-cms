--- conflicted
+++ resolved
@@ -2,22 +2,11 @@
 import sortBy from 'lodash/sortBy';
 import { dirname, sep } from 'path';
 import React, { Fragment, useCallback, useEffect, useState } from 'react';
-<<<<<<< HEAD
-import { connect } from 'react-redux';
-
-import { selectEntryCollectionTitle } from '@staticcms/core/lib/util/collection.util';
-import { stringTemplate } from '@staticcms/core/lib/widgets';
-import { selectEntries } from '@staticcms/core/reducers/selectors/entries';
-import NavLink from '../navbar/NavLink';
-=======
-import { NavLink } from 'react-router-dom';
-
-import { colors, components } from '@staticcms/core/components/UI/styles';
-import { transientOptions } from '@staticcms/core/lib';
+
 import useEntries from '@staticcms/core/lib/hooks/useEntries';
 import { selectEntryCollectionTitle } from '@staticcms/core/lib/util/collection.util';
 import { stringTemplate } from '@staticcms/core/lib/widgets';
->>>>>>> 8f7237ab
+import NavLink from '../navbar/NavLink';
 
 import type { Collection, Entry } from '@staticcms/core/interface';
 
