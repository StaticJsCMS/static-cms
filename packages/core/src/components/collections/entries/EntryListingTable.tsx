import React, { useCallback, useEffect, useMemo, useRef } from 'react';
import { useVirtual } from 'react-virtual';

import useTranslate from '@staticcms/core/lib/hooks/useTranslate';
import classNames from '@staticcms/core/lib/util/classNames.util';
import { isNotNullish } from '@staticcms/core/lib/util/null.util';
import { selectUseWorkflow } from '@staticcms/core/reducers/selectors/config';
import { selectIsFetching } from '@staticcms/core/reducers/selectors/globalUI';
import { useAppSelector } from '@staticcms/core/store/hooks';
import Table from '../../common/table/Table';
import entriesClasses from './Entries.classes';
import EntryRow from './EntryRow';

import type { CollectionEntryData } from '@staticcms/core/interface';
import type { FC } from 'react';

export interface EntryListingTableProps {
  isSingleCollectionInList: boolean;
  entryData: CollectionEntryData[];
  summaryFields: {
    name: string;
    label: string;
  }[];
  canLoadMore: boolean;
  isLoadingEntries: boolean;
  loadNext: () => void;
}

const EntryListingTable: FC<EntryListingTableProps> = ({
  isSingleCollectionInList,
  entryData,
  summaryFields,
  canLoadMore,
  isLoadingEntries,
  loadNext,
}) => {
  const t = useTranslate();

  const isFetching = useAppSelector(selectIsFetching);

  const tableContainerRef = useRef<HTMLDivElement | null>(null);

  const { virtualItems: virtualRows, totalSize } = useVirtual({
    parentRef: tableContainerRef,
    size: entryData.length,
    overscan: 10,
  });

  const paddingTop = useMemo(
    () => (virtualRows.length > 0 ? virtualRows?.[0]?.start || 0 : 0),
    [virtualRows],
  );
  const paddingBottom = useMemo(
    () =>
      virtualRows.length > 0 ? totalSize - (virtualRows?.[virtualRows.length - 1]?.end || 0) : 0,
    [totalSize, virtualRows],
  );

  const fetchMoreOnBottomReached = useCallback(
    (scrollHeight?: number, scrollTop?: number, clientHeight?: number) => {
      if (isNotNullish(scrollHeight) && isNotNullish(scrollTop) && isNotNullish(clientHeight)) {
        //once the user has scrolled within 300px of the bottom of the table, fetch more data if there is any
        if (scrollHeight - scrollTop - clientHeight < 300 && !isFetching && canLoadMore) {
          loadNext();
        }
      }
    },
    [isFetching, canLoadMore, loadNext],
  );

  const { scrollHeight, scrollTop, clientHeight } = tableContainerRef.current ?? {};

  useEffect(() => {
    fetchMoreOnBottomReached(scrollHeight, scrollTop, clientHeight);
  }, [clientHeight, fetchMoreOnBottomReached, scrollHeight, scrollTop]);

<<<<<<< HEAD
  const useWorkflow = useAppSelector(selectUseWorkflow);
  const baseColumns = useMemo(() => {
    const cols = [...summaryFieldHeaders, ''];

    if (useWorkflow) {
      cols.push('');
    }

    return cols;
  }, [summaryFieldHeaders, useWorkflow]);
=======
  const baseColumnHeaders = useMemo(() => {
    const cols = [...summaryFields.map(f => f.label), ''];

    if (!isSingleCollectionInList) {
      cols.unshift(t('collection.table.collection'));
    }

    return cols;
  }, [isSingleCollectionInList, summaryFields, t]);

  const columnFields = useMemo(() => [...summaryFields.map(f => f.name)], [summaryFields]);
>>>>>>> 9876bd40

  return (
    <div className={entriesClasses['entry-listing-table']}>
      <div
        ref={tableContainerRef}
        className={classNames(
          entriesClasses['entry-listing-table-content'],
          'CMS_Scrollbar_root',
          'CMS_Scrollbar_secondary',
        )}
      >
<<<<<<< HEAD
        <Table columns={!isSingleCollectionInList ? ['Collection', ...baseColumns] : baseColumns}>
=======
        <Table columns={baseColumnHeaders}>
>>>>>>> 9876bd40
          {paddingTop > 0 && (
            <tr>
              <td style={{ height: `${paddingTop}px` }} />
            </tr>
          )}
          {virtualRows.map(virtualRow => {
            const data = entryData[virtualRow.index];
            return (
              <EntryRow
                key={virtualRow.index}
                collection={data.collection}
                collectionLabel={data.collectionLabel}
                entry={data.entry}
<<<<<<< HEAD
                summaryFields={data.summaryFields}
=======
                columnFields={columnFields}
                t={t}
>>>>>>> 9876bd40
              />
            );
          })}
          {paddingBottom > 0 && (
            <tr>
              <td style={{ height: `${paddingBottom}px` }} />
            </tr>
          )}
        </Table>
      </div>
      {isLoadingEntries ? (
        <div key="loading" className={entriesClasses['entry-listing-loading']}>
          {t('collection.entries.loadingEntries')}
        </div>
      ) : null}
    </div>
  );
};

export default EntryListingTable;<|MERGE_RESOLUTION|>--- conflicted
+++ resolved
@@ -74,18 +74,8 @@
     fetchMoreOnBottomReached(scrollHeight, scrollTop, clientHeight);
   }, [clientHeight, fetchMoreOnBottomReached, scrollHeight, scrollTop]);
 
-<<<<<<< HEAD
   const useWorkflow = useAppSelector(selectUseWorkflow);
-  const baseColumns = useMemo(() => {
-    const cols = [...summaryFieldHeaders, ''];
 
-    if (useWorkflow) {
-      cols.push('');
-    }
-
-    return cols;
-  }, [summaryFieldHeaders, useWorkflow]);
-=======
   const baseColumnHeaders = useMemo(() => {
     const cols = [...summaryFields.map(f => f.label), ''];
 
@@ -93,11 +83,14 @@
       cols.unshift(t('collection.table.collection'));
     }
 
+    if (useWorkflow) {
+      cols.push('');
+    }
+
     return cols;
-  }, [isSingleCollectionInList, summaryFields, t]);
+  }, [isSingleCollectionInList, summaryFields, t, useWorkflow]);
 
   const columnFields = useMemo(() => [...summaryFields.map(f => f.name)], [summaryFields]);
->>>>>>> 9876bd40
 
   return (
     <div className={entriesClasses['entry-listing-table']}>
@@ -109,11 +102,7 @@
           'CMS_Scrollbar_secondary',
         )}
       >
-<<<<<<< HEAD
-        <Table columns={!isSingleCollectionInList ? ['Collection', ...baseColumns] : baseColumns}>
-=======
         <Table columns={baseColumnHeaders}>
->>>>>>> 9876bd40
           {paddingTop > 0 && (
             <tr>
               <td style={{ height: `${paddingTop}px` }} />
@@ -127,12 +116,8 @@
                 collection={data.collection}
                 collectionLabel={data.collectionLabel}
                 entry={data.entry}
-<<<<<<< HEAD
-                summaryFields={data.summaryFields}
-=======
                 columnFields={columnFields}
                 t={t}
->>>>>>> 9876bd40
               />
             );
           })}
