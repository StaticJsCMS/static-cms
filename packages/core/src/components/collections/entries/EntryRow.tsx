--- conflicted
+++ resolved
@@ -2,7 +2,6 @@
 import get from 'lodash/get';
 import React, { useEffect, useMemo, useState } from 'react';
 
-import useTranslate from '@staticcms/core/lib/hooks/useTranslate';
 import { getFieldPreview } from '@staticcms/core/lib/registry';
 import { getEntryBackupKey } from '@staticcms/core/lib/util/backup.util';
 import {
@@ -16,10 +15,10 @@
 import { useAppSelector } from '@staticcms/core/store/hooks';
 import TableCell from '../../common/table/TableCell';
 import TableRow from '../../common/table/TableRow';
+import WorkflowStatusPill from '../../workflow/WorkflowStatusPill';
 import entriesClasses from './Entries.classes';
-import WorkflowStatusPill from '../../workflow/WorkflowStatusPill';
 
-import type { BackupEntry, Collection, Entry } from '@staticcms/core/interface';
+import type { BackupEntry, Collection, Entry, TranslatedProps } from '@staticcms/core/interface';
 import type { FC } from 'react';
 
 export interface EntryRowProps {
@@ -29,11 +28,6 @@
   columnFields: string[];
 }
 
-<<<<<<< HEAD
-const EntryRow: FC<EntryRowProps> = ({ collection, entry, collectionLabel, summaryFields }) => {
-  const t = useTranslate();
-
-=======
 const EntryRow: FC<TranslatedProps<EntryRowProps>> = ({
   collection,
   entry,
@@ -41,7 +35,6 @@
   columnFields,
   t,
 }) => {
->>>>>>> 9876bd40
   const path = useMemo(
     () => `/collections/${collection.name}/entries/${entry.slug}`,
     [collection.name, entry.slug],
