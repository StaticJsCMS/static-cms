--- conflicted
+++ resolved
@@ -6,11 +6,7 @@
 import { EDITOR_SIZE_COMPACT } from '@staticcms/core/constants/views';
 import { summaryFormatter } from '@staticcms/core/lib/formatters';
 import useBreadcrumbs from '@staticcms/core/lib/hooks/useBreadcrumbs';
-<<<<<<< HEAD
-import useIsMobile from '@staticcms/core/lib/hooks/useIsMobile';
-=======
 import { useIsSmallScreen } from '@staticcms/core/lib/hooks/useMediaQuery';
->>>>>>> b12aab6a
 import { getI18nInfo, getPreviewEntry, hasI18n } from '@staticcms/core/lib/i18n';
 import classNames from '@staticcms/core/lib/util/classNames.util';
 import {
@@ -44,12 +40,8 @@
   'root',
   'default',
   'i18n',
-<<<<<<< HEAD
   'i18n-panel',
-=======
   'i18n-active',
-  'mobile-i18n',
->>>>>>> b12aab6a
   'split-view',
   'wrapper-preview',
   'wrapper-i18n-side-by-side',
@@ -158,9 +150,8 @@
   const config = useAppSelector(selectConfig);
   const useWorkflow = useAppSelector(selectUseWorkflow);
 
-  const isMobile = useIsMobile();
-
-<<<<<<< HEAD
+  const isSmallScreen = useIsSmallScreen();
+
   const isLoading = useAppSelector(selectIsFetching);
   const disabled = useMemo(
     () =>
@@ -172,16 +163,8 @@
 
   const { locales, default_locale } = useMemo(() => getI18nInfo(collection), [collection]) ?? {};
   const translatedLocales = useMemo(
-    () => locales?.filter(locale => locale !== default_locale) ?? [],
-    [locales, default_locale],
-=======
-  const isSmallScreen = useIsSmallScreen();
-
-  const { locales, defaultLocale } = useMemo(() => getI18nInfo(collection), [collection]) ?? {};
-  const translatedLocales = useMemo(
-    () => (isSmallScreen ? locales : locales?.filter(locale => locale !== defaultLocale)) ?? [],
-    [isSmallScreen, locales, defaultLocale],
->>>>>>> b12aab6a
+    () => (isSmallScreen ? locales : locales?.filter(locale => locale !== default_locale)) ?? [],
+    [isSmallScreen, locales, default_locale],
   );
 
   const [previewActive, setPreviewActive] = useState(
@@ -199,8 +182,8 @@
   );
 
   useEffect(() => {
-    setSelectedLocale((i18nActive ? translatedLocales?.[0] : defaultLocale) ?? 'en');
-  }, [defaultLocale, i18nActive, translatedLocales]);
+    setSelectedLocale((i18nActive ? translatedLocales?.[0] : default_locale) ?? 'en');
+  }, [default_locale, i18nActive, translatedLocales]);
 
   useEffect(() => {
     loadScroll();
@@ -360,31 +343,9 @@
   );
 
   const editorLocale = useMemo(
-<<<<<<< HEAD
-    () => (
-      <div key={selectedLocale} className={classes.i18n}>
-        <EditorControlPane
-          collection={collection}
-          entry={entry}
-          fields={fields}
-          fieldsErrors={fieldsErrors}
-          locale={selectedLocale}
-          onLocaleChange={handleLocaleChange}
-          submitted={submitted}
-          canChangeLocale
-          context="i18nSplit"
-          hideBorder
-          disabled={disabled}
-        />
-      </div>
-    ),
-    [
-      collection,
-      disabled,
-=======
     () =>
       locales
-        ?.filter(l => l !== defaultLocale)
+        ?.filter(l => l !== default_locale)
         .map(locale => (
           <div
             key={locale}
@@ -404,27 +365,21 @@
               canChangeLocale
               context="i18nSplit"
               hideBorder
-              t={t}
+              disabled={disabled}
             />
           </div>
         )),
     [
+      locales,
+      default_locale,
+      selectedLocale,
       collection,
-      defaultLocale,
->>>>>>> b12aab6a
       entry,
       fields,
       fieldsErrors,
       handleLocaleChange,
-<<<<<<< HEAD
-      selectedLocale,
       submitted,
-=======
-      locales,
-      selectedLocale,
-      submitted,
-      t,
->>>>>>> b12aab6a
+      disabled,
     ],
   );
 
@@ -449,31 +404,9 @@
   );
 
   const mobileLocaleEditor = useMemo(
-<<<<<<< HEAD
-    () => (
-      <div key={selectedLocale} className={classes.i18n}>
-        <EditorControlPane
-          collection={collection}
-          entry={entry}
-          fields={fields}
-          fieldsErrors={fieldsErrors}
-          locale={selectedLocale}
-          onLocaleChange={handleLocaleChange}
-          allowDefaultLocale
-          submitted={submitted}
-          canChangeLocale
-          hideBorder
-          disabled={disabled}
-        />
-      </div>
-    ),
-    [
-      collection,
-      disabled,
-=======
     () =>
       isSmallScreen ? (
-        <div key={selectedLocale} className={classes['mobile-i18n']}>
+        <div key={selectedLocale} className={classes.i18n}>
           <EditorControlPane
             collection={collection}
             entry={entry}
@@ -485,32 +418,26 @@
             submitted={submitted}
             canChangeLocale
             hideBorder
-            t={t}
+            disabled={disabled}
           />
         </div>
       ) : null,
     [
       collection,
->>>>>>> b12aab6a
+      disabled,
       entry,
       fields,
       fieldsErrors,
       handleLocaleChange,
-<<<<<<< HEAD
-      selectedLocale,
-      submitted,
-=======
       isSmallScreen,
       selectedLocale,
       submitted,
-      t,
->>>>>>> b12aab6a
     ],
   );
 
   const editorWithPreview = (
     <>
-      {!isMobile ? (
+      {!isSmallScreen ? (
         <PanelGroup
           key="editor-with-preview"
           autoSaveId={`editor-with-preview-${collection.name}`}
@@ -556,7 +483,7 @@
 
   const editorSideBySideLocale = (
     <>
-      {!isMobile ? (
+      {!isSmallScreen ? (
         <PanelGroup
           key="editor-side-by-side-locale"
           autoSaveId={`editor-side-by-side-locale-${collection.name}`}
