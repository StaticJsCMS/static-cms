--- conflicted
+++ resolved
@@ -345,11 +345,7 @@
   const editorLocale = useMemo(
     () =>
       locales
-<<<<<<< HEAD
-        ?.filter(locale => locale !== default_locale)
-=======
-        ?.filter(locale => isSmallScreen || locale !== defaultLocale)
->>>>>>> c5f54e16
+        ?.filter(locale => isSmallScreen || locale !== default_locale)
         .map(locale => (
           <div
             key={locale}
@@ -383,12 +379,7 @@
       fields,
       fieldsErrors,
       handleLocaleChange,
-<<<<<<< HEAD
-=======
       isSmallScreen,
-      locales,
-      selectedLocale,
->>>>>>> c5f54e16
       submitted,
       disabled,
     ],
@@ -414,50 +405,6 @@
     </div>
   );
 
-<<<<<<< HEAD
-  const mobileLocaleEditor = useMemo(
-    () =>
-      isSmallScreen
-        ? locales?.map(locale => (
-            <div
-              key={locale}
-              className={classNames(
-                classes.i18n,
-                selectedLocale === locale && classes['i18n-active'],
-              )}
-            >
-              <EditorControlPane
-                collection={collection}
-                entry={entry}
-                fields={fields}
-                fieldsErrors={fieldsErrors}
-                locale={locale}
-                onLocaleChange={handleLocaleChange}
-                allowDefaultLocale
-                submitted={submitted}
-                canChangeLocale
-                hideBorder
-                disabled={disabled}
-              />
-            </div>
-          ))
-        : null,
-    [
-      collection,
-      disabled,
-      entry,
-      fields,
-      fieldsErrors,
-      handleLocaleChange,
-      isSmallScreen,
-      locales,
-      selectedLocale,
-      submitted,
-    ],
-  );
-
-=======
->>>>>>> c5f54e16
   const editorWithPreview = (
     <>
       {!isSmallScreen ? (
@@ -504,7 +451,6 @@
     </>
   );
 
-<<<<<<< HEAD
   const editorSideBySideLocale = (
     <>
       {!isSmallScreen ? (
@@ -534,22 +480,11 @@
             useWorkflow && classes.workflow,
           )}
         >
-          {mobileLocaleEditor}
+          {editorLocale}
           {mobilePreview}
         </div>
       )}
     </>
-=======
-  const editorSideBySideLocale = isSmallScreen ? (
-    <>{editorLocale}</>
-  ) : (
-    <div className={classNames(classes.root, classes['wrapper-i18n-side-by-side'])}>
-      <ScrollSyncPane>{editor}</ScrollSyncPane>
-      <ScrollSyncPane>
-        <>{editorLocale}</>
-      </ScrollSyncPane>
-    </div>
->>>>>>> c5f54e16
   );
 
   const summary = useMemo(() => selectEntryCollectionTitle(collection, entry), [collection, entry]);
