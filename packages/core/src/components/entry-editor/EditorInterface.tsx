import React, { useCallback, useEffect, useMemo, useState } from 'react';
import { ScrollSyncPane } from 'react-scroll-sync';

import { EDITOR_SIZE_COMPACT } from '@staticcms/core/constants/views';
import useBreadcrumbs from '@staticcms/core/lib/hooks/useBreadcrumbs';
import { getI18nInfo, hasI18n } from '@staticcms/core/lib/i18n';
import classNames from '@staticcms/core/lib/util/classNames.util';
import {
  getFileFromSlug,
  selectEntryCollectionTitle,
} from '@staticcms/core/lib/util/collection.util';
import { customPathFromSlug } from '@staticcms/core/lib/util/nested.util';
import MainView from '../MainView';
import EditorToolbar from './EditorToolbar';
import EditorControlPane from './editor-control-pane/EditorControlPane';
import EditorPreviewPane from './editor-preview-pane/EditorPreviewPane';

import type {
  Collection,
  EditorPersistOptions,
  Entry,
  Field,
  FieldsErrors,
  TranslatedProps,
} from '@staticcms/core/interface';

const PREVIEW_VISIBLE = 'cms.preview-visible';
const I18N_VISIBLE = 'cms.i18n-visible';

interface EditorContentProps {
  i18nActive: boolean;
  previewActive: boolean;
  editor: JSX.Element;
  editorSideBySideLocale: JSX.Element;
  editorWithPreview: JSX.Element;
}

const EditorContent = ({
  i18nActive,
  previewActive,
  editor,
  editorSideBySideLocale,
  editorWithPreview,
}: EditorContentProps) => {
  if (i18nActive) {
    return editorSideBySideLocale;
  } else if (previewActive) {
    return editorWithPreview;
  } else {
    return (
      <div className="flex justify-center">
        <div className="w-editor-only max-w-full">{editor}</div>
      </div>
    );
  }
};

interface EditorInterfaceProps {
  draftKey: string;
  entry: Entry;
  collection: Collection;
  fields: Field[] | undefined;
  fieldsErrors: FieldsErrors;
  onPersist: (opts?: EditorPersistOptions) => void;
  onDelete: () => Promise<void>;
  onDuplicate: () => void;
  hasChanged: boolean;
  displayUrl: string | undefined;
  isNewEntry: boolean;
  isModification: boolean;
  toggleScroll: () => Promise<void>;
  scrollSyncActive: boolean;
  loadScroll: () => void;
  submitted: boolean;
  slug: string | undefined;
}

const EditorInterface = ({
  collection,
  entry,
  fields = [],
  fieldsErrors,
  onDelete,
  onDuplicate,
  onPersist,
  hasChanged,
  displayUrl,
  isNewEntry,
  isModification,
  draftKey,
  scrollSyncActive,
  t,
  loadScroll,
  toggleScroll,
  submitted,
  slug,
}: TranslatedProps<EditorInterfaceProps>) => {
  const { locales, defaultLocale } = useMemo(() => getI18nInfo(collection), [collection]) ?? {};
  const translatedLocales = useMemo(
    () => locales?.filter(locale => locale !== defaultLocale) ?? [],
    [locales, defaultLocale],
  );

  const [previewActive, setPreviewActive] = useState(
    localStorage.getItem(PREVIEW_VISIBLE) !== 'false',
  );

  const i18nEnabled = locales && locales.length > 0;

  const [i18nActive, setI18nActive] = useState(
    Boolean(localStorage.getItem(I18N_VISIBLE) !== 'false' && i18nEnabled),
  );

  const [selectedLocale, setSelectedLocale] = useState<string>(
    (i18nActive ? translatedLocales?.[0] : defaultLocale) ?? 'en',
  );

  useEffect(() => {
    loadScroll();
  }, [loadScroll]);

  const handleOnPersist = useCallback(
    async (opts: EditorPersistOptions = {}) => {
      const { createNew = false, duplicate = false } = opts;
      // await switchToDefaultLocale();
      onPersist({ createNew, duplicate });
    },
    [onPersist],
  );

  const handleTogglePreview = useCallback(() => {
    const newPreviewActive = !previewActive;
    setPreviewActive(newPreviewActive);
    localStorage.setItem(PREVIEW_VISIBLE, `${newPreviewActive}`);
  }, [previewActive]);

  const handleToggleScrollSync = useCallback(() => {
    toggleScroll();
  }, [toggleScroll]);

  const handleToggleI18n = useCallback(() => {
    const newI18nActive = !i18nActive;
    setI18nActive(newI18nActive);
    setSelectedLocale(selectedLocale =>
      newI18nActive && selectedLocale === defaultLocale ? translatedLocales?.[0] : selectedLocale,
    );
    localStorage.setItem(I18N_VISIBLE, `${newI18nActive}`);
  }, [i18nActive, setSelectedLocale, translatedLocales, defaultLocale]);

  const handleLocaleChange = useCallback((locale: string) => {
    setSelectedLocale(locale);
  }, []);

  const [showPreviewToggle, previewInFrame, editorSize] = useMemo(() => {
    let preview = collection.editor?.preview ?? true;
    let frame = collection.editor?.frame ?? true;
    let size = collection.editor?.size ?? EDITOR_SIZE_COMPACT;

    if ('files' in collection) {
      const file = getFileFromSlug(collection, entry.slug);
      if (file?.editor?.preview !== undefined) {
        preview = file.editor.preview;
      }

      if (file?.editor?.frame !== undefined) {
        frame = file.editor.frame;
      }

      if (file?.editor?.size !== undefined) {
        size = file.editor.size;
      }
    }

    return [preview, frame, size];
  }, [collection, entry.slug]);

  const finalPreviewActive = useMemo(
    () => showPreviewToggle && previewActive,
    [previewActive, showPreviewToggle],
  );

  const collectHasI18n = hasI18n(collection);

<<<<<<< HEAD
  const [showMobilePreview, setShowMobilePreview] = useState(false);
  const toggleMobilePreview = useCallback(() => {
    setShowMobilePreview(old => !old);
  }, []);

  const editor = (
    <div
      key={defaultLocale}
      id="control-pane"
      className={classNames(
        `
          w-full
        `,
        (finalPreviewActive || i18nActive) &&
          `
            overflow-y-auto
            styled-scrollbars
            h-main-mobile
            md:h-main
          `,
        showMobilePreview &&
          `
            hidden
            lg:block
=======
  const editor = useMemo(
    () => (
      <div
        key={defaultLocale}
        id="control-pane"
        className={classNames(
          `
            w-full
>>>>>>> 7b4a8ac3
          `,
          (finalPreviewActive || i18nActive) &&
            `
              overflow-y-auto
              styled-scrollbars
              h-main
            `,
        )}
      >
        <EditorControlPane
          collection={collection}
          entry={entry}
          fields={fields}
          fieldsErrors={fieldsErrors}
          locale={i18nActive ? defaultLocale : selectedLocale}
          submitted={submitted}
          hideBorder={!finalPreviewActive && !i18nActive}
          canChangeLocale={i18nEnabled && !i18nActive}
          onLocaleChange={handleLocaleChange}
          slug={slug}
          t={t}
        />
      </div>
    ),
    [
      collection,
      defaultLocale,
      selectedLocale,
      entry,
      fields,
      fieldsErrors,
      finalPreviewActive,
      i18nActive,
      i18nEnabled,
      handleLocaleChange,
      slug,
      submitted,
      t,
    ],
  );

  const editorLocale = useMemo(
    () => (
      <div
        key={selectedLocale}
        className="
          flex
          w-full
          overflow-y-auto
          styled-scrollbars
          h-main-mobile
          md:h-main
        "
      >
        <EditorControlPane
          collection={collection}
          entry={entry}
          fields={fields}
          fieldsErrors={fieldsErrors}
          locale={selectedLocale}
          onLocaleChange={handleLocaleChange}
          submitted={submitted}
          canChangeLocale
          context="i18nSplit"
          hideBorder
          t={t}
        />
      </div>
    ),
    [collection, entry, fields, fieldsErrors, handleLocaleChange, selectedLocale, submitted, t],
  );

<<<<<<< HEAD
  const mobileLocaleEditor = useMemo(
    () => (
      <div
        key={selectedLocale}
        className="
          w-full
          overflow-y-auto
          styled-scrollbars
          h-main-mobile
          flex
          md:hidden
        "
      >
        <EditorControlPane
          collection={collection}
          entry={entry}
          fields={fields}
          fieldsErrors={fieldsErrors}
          locale={selectedLocale}
          onLocaleChange={handleLocaleChange}
          allowDefaultLocale
          submitted={submitted}
          canChangeLocale
          hideBorder
          t={t}
        />
      </div>
    ),
    [collection, entry, fields, fieldsErrors, handleLocaleChange, selectedLocale, submitted, t],
  );
=======
  const previewEntry = collectHasI18n
    ? getPreviewEntry(entry, selectedLocale, defaultLocale)
    : entry;
>>>>>>> 7b4a8ac3

  const editorWithPreview = (
    <div
      className={classNames(
        `
          grid
          h-full
        `,
        editorSize === EDITOR_SIZE_COMPACT ? 'lg:grid-cols-editor' : 'lg:grid-cols-2',
      )}
    >
      <ScrollSyncPane>{editor}</ScrollSyncPane>
      <EditorPreviewPane
        collection={collection}
        previewInFrame={previewInFrame}
        entry={entry}
        fields={fields}
        editorSize={editorSize}
        showMobilePreview={showMobilePreview}
      />
    </div>
  );

  const editorSideBySideLocale = (
    <>
      <div className="grid-cols-2 h-full hidden lg:grid">
        <ScrollSyncPane>{editor}</ScrollSyncPane>
        <ScrollSyncPane>
          <>{editorLocale}</>
        </ScrollSyncPane>
      </div>
      {mobileLocaleEditor}
    </>
  );

  const summary = useMemo(() => selectEntryCollectionTitle(collection, entry), [collection, entry]);
  const nestedFieldPath = useMemo(
    () => customPathFromSlug(collection, entry.slug),
    [collection, entry.slug],
  );
  const breadcrumbs = useBreadcrumbs(collection, nestedFieldPath, { isNewEntry, summary, t });

  return (
    <MainView
      breadcrumbs={breadcrumbs}
      noMargin
      noScroll={finalPreviewActive || i18nActive}
      navbarActions={
        <EditorToolbar
          isPersisting={entry.isPersisting}
          isDeleting={entry.isDeleting}
          onPersist={handleOnPersist}
          onPersistAndNew={() => handleOnPersist({ createNew: true })}
          onPersistAndDuplicate={() => handleOnPersist({ createNew: true, duplicate: true })}
          onDelete={onDelete}
          onDuplicate={onDuplicate}
          hasChanged={hasChanged}
          displayUrl={displayUrl}
          collection={collection}
          isNewEntry={isNewEntry}
          isModification={isModification}
          showPreviewToggle={showPreviewToggle}
          previewActive={finalPreviewActive}
          scrollSyncActive={scrollSyncActive}
          showI18nToggle={collectHasI18n}
          i18nActive={i18nActive}
          togglePreview={handleTogglePreview}
          toggleScrollSync={handleToggleScrollSync}
          toggleI18n={handleToggleI18n}
          slug={slug}
          showMobilePreview={showMobilePreview}
          onMobilePreviewToggle={toggleMobilePreview}
          className="flex"
        />
      }
    >
      <EditorContent
        key={draftKey}
        i18nActive={i18nActive}
        previewActive={finalPreviewActive && !i18nActive}
        editor={editor}
        editorSideBySideLocale={editorSideBySideLocale}
        editorWithPreview={editorWithPreview}
      />
    </MainView>
  );
};

export default EditorInterface;<|MERGE_RESOLUTION|>--- conflicted
+++ resolved
@@ -105,7 +105,7 @@
     localStorage.getItem(PREVIEW_VISIBLE) !== 'false',
   );
 
-  const i18nEnabled = locales && locales.length > 0;
+  const i18nEnabled = useMemo(() => locales && locales.length > 0, [locales]);
 
   const [i18nActive, setI18nActive] = useState(
     Boolean(localStorage.getItem(I18N_VISIBLE) !== 'false' && i18nEnabled),
@@ -181,32 +181,11 @@
 
   const collectHasI18n = hasI18n(collection);
 
-<<<<<<< HEAD
   const [showMobilePreview, setShowMobilePreview] = useState(false);
   const toggleMobilePreview = useCallback(() => {
     setShowMobilePreview(old => !old);
   }, []);
 
-  const editor = (
-    <div
-      key={defaultLocale}
-      id="control-pane"
-      className={classNames(
-        `
-          w-full
-        `,
-        (finalPreviewActive || i18nActive) &&
-          `
-            overflow-y-auto
-            styled-scrollbars
-            h-main-mobile
-            md:h-main
-          `,
-        showMobilePreview &&
-          `
-            hidden
-            lg:block
-=======
   const editor = useMemo(
     () => (
       <div
@@ -215,13 +194,18 @@
         className={classNames(
           `
             w-full
->>>>>>> 7b4a8ac3
           `,
           (finalPreviewActive || i18nActive) &&
             `
               overflow-y-auto
               styled-scrollbars
-              h-main
+              h-main-mobile
+              md:h-main
+            `,
+          showMobilePreview &&
+            `
+              hidden
+              lg:block
             `,
         )}
       >
@@ -241,18 +225,19 @@
       </div>
     ),
     [
+      defaultLocale,
+      finalPreviewActive,
+      i18nActive,
+      showMobilePreview,
       collection,
-      defaultLocale,
-      selectedLocale,
       entry,
       fields,
       fieldsErrors,
-      finalPreviewActive,
-      i18nActive,
+      selectedLocale,
+      submitted,
       i18nEnabled,
       handleLocaleChange,
       slug,
-      submitted,
       t,
     ],
   );
@@ -288,7 +273,6 @@
     [collection, entry, fields, fieldsErrors, handleLocaleChange, selectedLocale, submitted, t],
   );
 
-<<<<<<< HEAD
   const mobileLocaleEditor = useMemo(
     () => (
       <div
@@ -319,11 +303,6 @@
     ),
     [collection, entry, fields, fieldsErrors, handleLocaleChange, selectedLocale, submitted, t],
   );
-=======
-  const previewEntry = collectHasI18n
-    ? getPreviewEntry(entry, selectedLocale, defaultLocale)
-    : entry;
->>>>>>> 7b4a8ac3
 
   const editorWithPreview = (
     <div
