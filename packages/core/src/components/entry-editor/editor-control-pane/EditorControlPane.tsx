--- conflicted
+++ resolved
@@ -30,11 +30,8 @@
   hideBorder: boolean;
   slug?: string;
   onLocaleChange?: (locale: string) => void;
-<<<<<<< HEAD
   allowDefaultLocale?: boolean;
-=======
   context?: 'default' | 'i18nSplit';
->>>>>>> 7b4a8ac3
 }
 
 const EditorControlPane = ({
@@ -48,11 +45,8 @@
   hideBorder,
   slug,
   onLocaleChange,
-<<<<<<< HEAD
   allowDefaultLocale = false,
-=======
   context = 'default',
->>>>>>> 7b4a8ac3
   t,
 }: TranslatedProps<EditorControlPaneProps>) => {
   const pathField = useMemo(
@@ -128,11 +122,9 @@
             })}
             canChangeLocale={canChangeLocale}
             onLocaleChange={onLocaleChange}
-<<<<<<< HEAD
-            allowDefaultLocale={allowDefaultLocale}
-=======
-            excludeLocales={context === 'i18nSplit' ? [i18n.defaultLocale] : []}
->>>>>>> 7b4a8ac3
+            excludeLocales={
+              !allowDefaultLocale && context === 'i18nSplit' ? [i18n.defaultLocale] : []
+            }
           />
         </div>
       ) : null}
