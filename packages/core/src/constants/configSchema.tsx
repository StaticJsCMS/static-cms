--- conflicted
+++ resolved
@@ -535,8 +535,7 @@
           frame: { type: 'boolean' },
         },
       },
-<<<<<<< HEAD
-      search: { type: 'string' },
+      search: { type: 'boolean' },
       theme: {
         type: 'object',
         properties: {
@@ -548,9 +547,6 @@
           },
         },
       },
-=======
-      search: { type: 'boolean' },
->>>>>>> dd80bfa2
     },
     required: ['backend', 'collections', 'media_folder'],
   };
