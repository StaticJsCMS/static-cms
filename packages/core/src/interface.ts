import type { LanguageName } from '@uiw/codemirror-extensions-langs';
import type { PropertiesSchema } from 'ajv/dist/types/json-schema';
import type {
  ComponentType,
  FunctionComponent,
  JSXElementConstructor,
  ReactElement,
  ReactNode,
} from 'react';
import type { t, TranslateProps as ReactPolyglotTranslateProps } from 'react-polyglot';
import type { MediaFile as BackendMediaFile } from './backend';
import type { EditorControlProps } from './components/editor/EditorControlPane/EditorControl';
import type {
  SORT_DIRECTION_ASCENDING,
  SORT_DIRECTION_DESCENDING,
  SORT_DIRECTION_NONE,
} from './constants';
import type { formatExtensions } from './formats/formats';
import type { I18N_STRUCTURE } from './lib/i18n';
import type { AllowedEvent } from './lib/registry';
import type Cursor from './lib/util/Cursor';
import type AssetProxy from './valueObjects/AssetProxy';

export interface Pages {
  [collection: string]: { isFetching?: boolean; page?: number; ids: string[] };
}

export type SortableField<EF extends BaseField = UnknownField> =
  | {
      key: string;
      name: string;
      label: string;
    }
  | ({
      key: string;
    } & Field<EF>);

export interface SortObject {
  key: string;
  direction: SortDirection;
}

export type SortMap = Record<string, SortObject>;

export type Sort = Record<string, SortMap>;

export type FilterMap = ViewFilter & { active?: boolean };

export type GroupMap = ViewGroup & { active?: boolean };

export type Filter = Record<string, Record<string, FilterMap>>; // collection.field.active

export type Group = Record<string, Record<string, GroupMap>>; // collection.field.active

export interface GroupOfEntries {
  id: string;
  label: string;
  value: string | boolean | undefined;
  paths: Set<string>;
}

export type ObjectValue = {
  [key: string]: ValueOrNestedValue;
};

export type ValueOrNestedValue =
  | string
  | number
  | (string | number)[]
  | boolean
  | ObjectValue
  | ValueOrNestedValue[]
  | null
  | undefined;

export type EntryData = ObjectValue | undefined | null;

export interface Entry<T = ObjectValue> {
  collection: string;
  slug: string;
  path: string;
  partial: boolean;
  raw: string;
  data: T | undefined | null;
  label: string | null;
  isModification: boolean | null;
  mediaFiles: MediaFile[];
  author: string;
  updatedOn: string;
  status?: string;
  newRecord?: boolean;
  isFetching?: boolean;
  isPersisting?: boolean;
  isDeleting?: boolean;
  error?: string;
  i18n?: {
    [locale: string]: {
      data: EntryData;
    };
  };
}

export type Entities = Record<string, Entry>;

export interface FieldError {
  type: string;
  message?: string;
}

export interface FieldsErrors {
  [field: string]: FieldError[];
}

export type FieldGetValidValueMethod<T = unknown> = (
  value: T | undefined | null,
) => T | undefined | null;

export type FieldGetDefaultMethod<T = unknown, F extends BaseField = UnknownField> = (
  defaultValue: T | undefined | null,
  field: F,
) => T;

export interface FieldValidationMethodProps<T = unknown, F extends BaseField = UnknownField> {
  field: F;
  value: T | undefined | null;
  t: t;
}

export type FieldValidationMethod<T = unknown, F extends BaseField = UnknownField> = (
  props: FieldValidationMethodProps<T, F>,
) => false | FieldError | Promise<false | FieldError>;

export interface EntryDraft {
  entry: Entry;
  fieldsErrors: FieldsErrors;
}

export interface FilterRule {
  value: string;
  field: string;
}

export interface EditorConfig {
  preview?: boolean;
  frame?: boolean;
}

export interface CollectionFile<EF extends BaseField = UnknownField> {
  name: string;
  label: string;
  file: string;
  fields: Field<EF>[];
  label_singular?: string;
  description?: string;
  media_folder?: string;
  public_folder?: string;
  i18n?: boolean | I18nInfo;
  editor?: EditorConfig;
}

interface Nested {
  summary?: string;
  depth: number;
}

export interface I18nSettings {
  currentLocale: string;
  defaultLocale: string;
  locales: string[];
}

export type Format = keyof typeof formatExtensions;

export interface i18nCollection<EF extends BaseField = UnknownField>
  extends Omit<Collection<EF>, 'i18n'> {
  i18n: Required<Collection<EF>>['i18n'];
}

export interface BaseCollection {
  name: string;
  description?: string;
  icon?: string;
  isFetching?: boolean;
  summary?: string;
  summary_fields?: string[];
  filter?: FilterRule;
  label_singular?: string;
  label: string;
  sortable_fields?: SortableFields;
  view_filters?: ViewFilter[];
  view_groups?: ViewGroup[];
  i18n?: boolean | I18nInfo;
  hide?: boolean;
  editor?: EditorConfig;
  identifier_field?: string;
  path?: string;
  extension?: string;
  format?: Format;
  frontmatter_delimiter?: string | [string, string];
  slug?: string;
  media_folder?: string;
  public_folder?: string;
}

export interface FilesCollection<EF extends BaseField = UnknownField> extends BaseCollection {
  files: CollectionFile<EF>[];
}

export interface FolderCollection<EF extends BaseField = UnknownField> extends BaseCollection {
  folder: string;
  fields: Field<EF>[];
  create?: boolean;
  delete?: boolean;
  nested?: Nested;
}

export type Collection<EF extends BaseField = UnknownField> =
  | FilesCollection<EF>
  | FolderCollection<EF>;

export type Collections<EF extends BaseField = UnknownField> = Record<string, Collection<EF>>;

export interface MediaLibraryInstance {
  show: (args: {
    id?: string;
    value?: string | string[];
    config: Record<string, unknown>;
    allowMultiple?: boolean;
    imagesOnly?: boolean;
  }) => void;
  hide?: () => void;
  onClearControl?: (args: { id: string }) => void;
  onRemoveControl?: (args: { id: string }) => void;
  enableStandalone: () => boolean;
}

export type MediaFile = BackendMediaFile & { key?: string };

export interface DisplayURLState {
  isFetching: boolean;
  url?: string;
  err?: Error;
}

export type TranslatedProps<T> = T & ReactPolyglotTranslateProps;

<<<<<<< HEAD
export interface WidgetControlProps<T, F extends BaseField = UnknownField, EV = ObjectValue> {
=======
/**
 * @deprecated Use `useMediaAsset` React hook instead. Will be removed in v2.0.0
 */
export type GetAssetFunction<F extends BaseField = UnknownField> = (
  path: string,
  field?: F,
) => Promise<AssetProxy>;

export interface WidgetControlProps<T, F extends BaseField = UnknownField> {
>>>>>>> 9932dec4
  collection: Collection<F>;
  config: Config<F>;
  entry: Entry<EV>;
  field: F;
  fieldsErrors: FieldsErrors;
  submitted: boolean;
  forList: boolean;
<<<<<<< HEAD
  forSingleList: boolean;
  disabled: boolean;
=======
  /**
   * @deprecated Use `useMediaAsset` React hook instead. Will be removed in v2.0.0
   */
  getAsset: GetAssetFunction<F>;
  isDisabled: boolean;
  isDuplicate: boolean;
  /**
   * @deprecated Use `isDuplicate` instead. Will be removed in v2.0.0
   */
>>>>>>> 9932dec4
  isFieldDuplicate: EditorControlProps['isFieldDuplicate'];
  isHidden: boolean;
  /**
   * @deprecated Use `isHidden` instead. Will be removed in v2.0.0
   */
  isFieldHidden: EditorControlProps['isFieldHidden'];
  label: string;
  locale: string | undefined;
  mediaPaths: Record<string, string | string[]>;
  onChange: (value: T | null | undefined) => void;
  clearMediaControl: EditorControlProps['clearMediaControl'];
  openMediaLibrary: EditorControlProps['openMediaLibrary'];
  removeInsertedMedia: EditorControlProps['removeInsertedMedia'];
  removeMediaControl: EditorControlProps['removeMediaControl'];
  i18n: I18nSettings | undefined;
  hasErrors: boolean;
  errors: FieldError[];
  path: string;
  query: EditorControlProps['query'];
  t: t;
  value: T | undefined | null;
}

export interface WidgetPreviewProps<T = unknown, F extends BaseField = UnknownField> {
  config: Config<F>;
  collection: Collection<F>;
  entry: Entry;
  field: RenderedField<F>;
  value: T | undefined | null;
}

export type WidgetPreviewComponent<T = unknown, F extends BaseField = UnknownField> =
  // eslint-disable-next-line @typescript-eslint/no-explicit-any
  | ReactElement<unknown, string | JSXElementConstructor<any>>
  | ComponentType<WidgetPreviewProps<T, F>>;

export type WidgetFor<P = ObjectValue> = <K extends keyof P>(name: K) => ReactNode;

export type WidgetsFor<P = ObjectValue> = <K extends keyof P>(
  name: K,
) => P[K] extends Array<infer U>
  ? {
      data: U | null;
      widgets: Record<keyof U, ReactNode>;
    }[]
  : {
      data: P[K] | null;
      widgets: Record<keyof P[K], ReactNode>;
    };

export interface TemplatePreviewProps<T = ObjectValue, EF extends BaseField = UnknownField> {
  collection: Collection<EF>;
  fields: Field<EF>[];
  entry: Entry<T>;
  document: Document | undefined | null;
  window: Window | undefined | null;
  widgetFor: WidgetFor<T>;
  widgetsFor: WidgetsFor<T>;
  theme: 'dark' | 'light';
}

export type TemplatePreviewComponent<
  T = ObjectValue,
  EF extends BaseField = UnknownField,
> = ComponentType<TemplatePreviewProps<T, EF>>;

export interface TemplatePreviewCardProps<T = EntryData, EF extends BaseField = UnknownField> {
  collection: Collection<EF>;
  fields: Field<EF>[];
  entry: Entry<T>;
  widgetFor: WidgetFor<T>;
  widgetsFor: WidgetsFor<T>;
  theme: 'dark' | 'light';
}

export type TemplatePreviewCardComponent<
  T = EntryData,
  EF extends BaseField = UnknownField,
> = ComponentType<TemplatePreviewCardProps<T, EF>>;

export interface FieldPreviewProps<T = unknown, F extends BaseField = UnknownField> {
  collection: Collection<F>;
  field: Field<F>;
  value: T;
  theme: 'dark' | 'light';
}

export type FieldPreviewComponent<T = unknown, F extends BaseField = UnknownField> = ComponentType<
  FieldPreviewProps<T, F>
>;

export interface WidgetOptions<T = unknown, F extends BaseField = UnknownField> {
  validator?: Widget<T, F>['validator'];
  getValidValue?: Widget<T, F>['getValidValue'];
  getDefaultValue?: Widget<T, F>['getDefaultValue'];
  schema?: Widget<T, F>['schema'];
}

export interface Widget<T = unknown, F extends BaseField = UnknownField> {
  control: ComponentType<WidgetControlProps<T, F>>;
  preview?: WidgetPreviewComponent<T, F>;
  validator: FieldValidationMethod<T, F>;
  getValidValue: FieldGetValidValueMethod<T>;
  getDefaultValue?: FieldGetDefaultMethod<T, F>;
  schema?: PropertiesSchema<unknown>;
}

export interface WidgetParam<T = unknown, F extends BaseField = UnknownField> {
  name: string;
  controlComponent: Widget<T, F>['control'];
  previewComponent?: Widget<T, F>['preview'];
  options?: WidgetOptions<T, F>;
}

export interface PersistOptions {
  newEntry?: boolean;
  commitMessage: string;
  collectionName?: string;
  status?: string;
}

export interface ImplementationEntry {
  data: string;
  file: { path: string; label?: string; id?: string | null; author?: string; updatedOn?: string };
}

export interface DisplayURLObject {
  id: string;
  path: string;
}

export type DisplayURL = DisplayURLObject | string;

export interface ImplementationMediaFile {
  name: string;
  id: string;
  size?: number;
  displayURL?: DisplayURL;
  path: string;
  draft?: boolean;
  url?: string;
  file?: File;
  field?: Field;
}

export interface DataFile {
  path: string;
  slug: string;
  raw: string;
  newPath?: string;
}

export interface BackendEntry {
  dataFiles: DataFile[];
  assets: AssetProxy[];
}

export interface Credentials {
  token: string | {};
  refresh_token?: string;
}

export type User = Credentials & {
  backendName?: string;
  login?: string;
  name?: string;
  avatar_url?: string;
};

export interface ImplementationFile {
  id?: string | null | undefined;
  label?: string;
  path: string;
}

export interface AuthenticatorConfig {
  site_id?: string;
  base_url?: string;
  auth_endpoint?: string;
  auth_token_endpoint?: string;
  auth_url?: string;
  app_id?: string;
  clearHash?: () => void;
}

export abstract class BackendClass {
  // eslint-disable-next-line @typescript-eslint/no-empty-function
  constructor(_config: Config, _options: BackendInitializerOptions) {}

  abstract authComponent(): (props: TranslatedProps<AuthenticationPageProps>) => JSX.Element;
  abstract restoreUser(user: User): Promise<User>;

  abstract authenticate(credentials: Credentials): Promise<User>;
  abstract logout(): Promise<void> | void | null;
  abstract getToken(): Promise<string | null>;

  abstract getEntry(path: string): Promise<ImplementationEntry>;
  abstract entriesByFolder(
    folder: string,
    extension: string,
    depth: number,
  ): Promise<ImplementationEntry[]>;
  abstract entriesByFiles(files: ImplementationFile[]): Promise<ImplementationEntry[]>;

  abstract getMediaDisplayURL(displayURL: DisplayURL): Promise<string>;
  abstract getMedia(folder?: string, mediaPath?: string): Promise<ImplementationMediaFile[]>;
  abstract getMediaFile(path: string): Promise<ImplementationMediaFile>;

  abstract persistEntry(entry: BackendEntry, opts: PersistOptions): Promise<void>;
  abstract persistMedia(file: AssetProxy, opts: PersistOptions): Promise<ImplementationMediaFile>;
  abstract deleteFiles(paths: string[], commitMessage: string): Promise<unknown>;

  abstract allEntriesByFolder(
    folder: string,
    extension: string,
    depth: number,
  ): Promise<ImplementationEntry[]>;
  abstract traverseCursor(
    cursor: Cursor,
    action: string,
  ): Promise<{ entries: ImplementationEntry[]; cursor: Cursor }>;

  abstract isGitBackend(): boolean;
  abstract status(): Promise<{
    auth: { status: boolean };
    api: { status: boolean; statusPage: string };
  }>;
}

export interface LocalePhrasesRoot {
  [property: string]: LocalePhrases;
}
export type LocalePhrases = string | { [property: string]: LocalePhrases };

export type CustomIcon = FunctionComponent;

export type WidgetValueSerializer = {
  serialize: (value: ValueOrNestedValue) => ValueOrNestedValue;
  deserialize: (value: ValueOrNestedValue) => ValueOrNestedValue;
};

export type MediaLibraryOptions = Record<string, unknown>;

export interface MediaLibraryInitOptions {
  options: Record<string, unknown> | undefined;
  handleInsert: (url: string | string[]) => void;
}

export interface MediaLibraryExternalLibrary {
  name: string;
  config?: MediaLibraryOptions;
  init: ({ options, handleInsert }: MediaLibraryInitOptions) => Promise<MediaLibraryInstance>;
}

export interface MediaLibraryInternalOptions {
  allow_multiple?: boolean;
  choose_url?: boolean;
}

export type MediaLibrary = MediaLibraryExternalLibrary | MediaLibraryInternalOptions;

export type BackendType = 'git-gateway' | 'github' | 'gitlab' | 'bitbucket' | 'test-repo' | 'proxy';

export type MapWidgetType = 'Point' | 'LineString' | 'Polygon';

export interface SelectWidgetOptionObject {
  label: string;
  value: string | number;
}

export type AuthScope = 'repo' | 'public_repo';

export type SlugEncoding = 'unicode' | 'ascii';

export type RenderedField<F extends BaseField = UnknownField> = F & {
  renderedFields?: ReactNode[];
};

export interface BaseField {
  name: string;
  label?: string;
  required?: boolean;
  hint?: string;
  pattern?: [string, string];
  i18n?: boolean | 'translate' | 'duplicate' | 'none';
  comment?: string;
  widget: string;
}

export interface MediaField extends BaseField {
  media_library?: MediaLibrary;
  media_folder?: string;
  public_folder?: string;
}

export interface BooleanField extends BaseField {
  widget: 'boolean';
  default?: boolean;
}

export interface CodeField extends BaseField {
  widget: 'code';
  default?: string | { [key: string]: string };

  default_language?: string;
  allow_language_selection?: boolean;
  keys?: { code: string; lang: string };
  output_code_only?: boolean;

  code_mirror_config: {
    extra_keys?: Record<string, string>;
  } & Record<string, unknown>;
}

export interface ColorField extends BaseField {
  widget: 'color';
  default?: string;

  allow_input?: boolean;
  enable_alpha?: boolean;
}

export interface DateTimeField extends BaseField {
  widget: 'datetime';
  default?: string;

  format?: string;
  date_format?: boolean | string;
  time_format?: boolean | string;
  picker_utc?: boolean;
}

export interface FileOrImageField extends MediaField {
  widget: 'file' | 'image';
  default?: string;
}

export interface ObjectField<EF extends BaseField = UnknownField> extends BaseField {
  widget: 'object';

  collapsed?: boolean;
  summary?: string;
  fields: Field<EF>[];
}

export interface ListField<EF extends BaseField = UnknownField> extends BaseField {
  widget: 'list';
  default?: ValueOrNestedValue[];

  allow_add?: boolean;
  collapsed?: boolean;
  summary?: string;
  label_singular?: string;
  fields?: Field<EF>[];
  max?: number;
  min?: number;
  add_to_top?: boolean;
  types?: ObjectField[];
  type_key?: string;
}

export interface MapField extends BaseField {
  widget: 'map';
  default?: string;

  decimals?: number;
  type?: MapWidgetType;
  height?: string;
}

export interface MarkdownField extends MediaField {
  widget: 'markdown';
  default?: string;
}

export interface NumberField extends BaseField {
  widget: 'number';
  default?: string | number;

  value_type?: 'int' | 'float' | 'string';
  min?: number;
  max?: number;

  step?: number;
}

export interface SelectField extends BaseField {
  widget: 'select';
  default?: string | number | (string | number)[];

  options: (string | number)[] | SelectWidgetOptionObject[];
  multiple?: boolean;
  min?: number;
  max?: number;
}

export interface RelationField extends BaseField {
  widget: 'relation';
  default?: string | string[];

  collection: string;
  value_field: string;
  search_fields: string[];
  file?: string;
  display_fields?: string[];
  multiple?: boolean;
  min?: number;
  max?: number;
  options_length?: number;
}

export interface HiddenField extends BaseField {
  widget: 'hidden';
  default?: ValueOrNestedValue;
}

export interface StringOrTextField extends BaseField {
  // This is the default widget, so declaring its type is optional.
  widget: 'string' | 'text';
  default?: string;
}

export interface UnknownField extends BaseField {
  widget: 'unknown';
}

export type Field<EF extends BaseField = UnknownField> =
  | BooleanField
  | CodeField
  | ColorField
  | DateTimeField
  | FileOrImageField
  | ListField
  | MapField
  | MarkdownField
  | NumberField
  | ObjectField
  | RelationField
  | SelectField
  | HiddenField
  | StringOrTextField
  | EF;

export interface ViewFilter {
  id?: string;
  label: string;
  field: string;
  pattern: string;
}

export interface ViewGroup {
  id?: string;
  label: string;
  field: string;
  pattern?: string;
}

export type SortDirection =
  | typeof SORT_DIRECTION_ASCENDING
  | typeof SORT_DIRECTION_DESCENDING
  | typeof SORT_DIRECTION_NONE;

export interface SortableFieldsDefault {
  field: string;
  direction?: SortDirection;
}

export interface SortableFields {
  default?: SortableFieldsDefault;
  fields: string[];
}

export interface Backend {
  name: BackendType;
  repo?: string;
  branch?: string;
  api_root?: string;
  site_domain?: string;
  base_url?: string;
  auth_endpoint?: string;
  app_id?: string;
  auth_type?: 'implicit' | 'pkce';
  proxy_url?: string;
  large_media_url?: string;
  login?: boolean;
  use_large_media_transforms_in_media_library?: boolean;
  identity_url?: string;
  gateway_url?: string;
  auth_scope?: AuthScope;
  commit_messages?: {
    create?: string;
    update?: string;
    delete?: string;
    uploadMedia?: string;
    deleteMedia?: string;
  };
}

export interface Slug {
  encoding?: SlugEncoding;
  clean_accents?: boolean;
  sanitize_replacement?: string;
}

export interface LocalBackend {
  url?: string;
  allowed_hosts?: string[];
}

export interface Config<EF extends BaseField = UnknownField> {
  backend: Backend;
  collections: Collection<EF>[];
  locale?: string;
  site_id?: string;
  site_url?: string;
  display_url?: string;
  base_url?: string;
  logo_url?: string;
  media_folder?: string;
  public_folder?: string;
  media_folder_relative?: boolean;
  media_library?: MediaLibrary;
  load_config_file?: boolean;
  slug?: Slug;
  i18n?: I18nInfo;
  local_backend?: boolean | LocalBackend;
  editor?: EditorConfig;
  search?: boolean;
}

export interface InitOptions<EF extends BaseField = UnknownField> {
  config: Config<EF>;
}

export interface BackendInitializerOptions {
  updateUserCredentials: (credentials: Credentials) => void;
}

export interface BackendInitializer {
  init: (config: Config, options: BackendInitializerOptions) => BackendClass;
}

export interface EventData {
  entry: Entry;
  author: { login: string | undefined; name: string };
}

export type EventListenerOptions = Record<string, unknown>;

export type EventListenerHandler = (
  data: EventData,
  options: EventListenerOptions,
) => Promise<EntryData | undefined | null | void>;

export interface EventListener {
  name: AllowedEvent;
  handler: EventListenerHandler;
}

export interface AdditionalLinkOptions {
  icon?: string;
}

export interface AdditionalLink {
  id: string;
  title: string;
  data: string | FunctionComponent;
  options?: AdditionalLinkOptions;
}

export interface AuthenticationPageProps {
  onLogin: (user: User) => void;
  inProgress?: boolean;
  base_url?: string;
  siteId?: string;
  authEndpoint?: string;
  config: Config;
  error?: string | undefined;
  clearHash?: () => void;
}

export interface SearchResponse {
  entries: Entry[];
  pagination: number;
}

export interface SearchQueryResponse {
  hits: Entry[];
  query: string;
}

export interface EditorPersistOptions {
  createNew?: boolean;
  duplicate?: boolean;
}

export interface I18nInfo {
  locales: string[];
  defaultLocale: string;
  structure?: I18N_STRUCTURE;
}

export interface ProcessedCodeLanguage {
  label: string;
  identifiers: string[];
  codemirror_mode: LanguageName;
  codemirror_mime_type: string;
}

export interface FileMetadata {
  author: string;
  updatedOn: string;
}

export interface PreviewStyleOptions {
  raw?: boolean;
}

export interface PreviewStyle {
  value: string;
  raw: boolean;
}

export interface MarkdownPluginFactoryProps {
  config: Config<MarkdownField>;
  field: MarkdownField;
  mode: 'editor' | 'preview';
}

// eslint-disable-next-line @typescript-eslint/no-explicit-any
export type MarkdownPluginFactory = (props: MarkdownPluginFactoryProps) => any;

export interface MarkdownToolbarItemsFactoryProps {
  // eslint-disable-next-line @typescript-eslint/no-explicit-any
  imageToolbarButton: any;
}

export type MarkdownToolbarItemsFactory = (
  props: MarkdownToolbarItemsFactoryProps,
  // eslint-disable-next-line @typescript-eslint/no-explicit-any
) => (string | any)[][];

export interface MarkdownEditorOptions {
  // eslint-disable-next-line @typescript-eslint/no-explicit-any
  initialEditType?: any;
  height?: string;
  toolbarItems?: MarkdownToolbarItemsFactory;
  plugins?: MarkdownPluginFactory[];
}

export type ShortcodeControlProps<P = {}> = P & {
  onChange: (props: P) => void;
  controlProps: WidgetControlProps<string, MarkdownField>;
};

export type ShortcodePreviewProps<P = {}> = P & {
  previewProps: WidgetPreviewProps<string, MarkdownField>;
};

export interface ShortcodeConfig<P = {}> {
  label?: string;
  openTag: string;
  closeTag: string;
  separator: string;
  toProps?: (args: string[]) => P;
  toArgs?: (props: P) => string[];
  control: ComponentType<ShortcodeControlProps>;
  preview: ComponentType<ShortcodePreviewProps>;
}

export enum CollectionType {
  FOLDER,
  FILES,
}

export type DeepPartial<T> = T extends object
  ? {
      [P in keyof T]?: DeepPartial<T[P]>;
    }
  : T;

export interface InferredField {
  type: string;
  secondaryTypes: string[];
  synonyms: string[];
  defaultPreview: (value: string | boolean | number) => JSX.Element | ReactNode;
  fallbackToFirstField: boolean;
  showError: boolean;
}

export interface SvgProps {
  className: string;
}

export interface Breadcrumb {
  name: string;
  to?: string;
}<|MERGE_RESOLUTION|>--- conflicted
+++ resolved
@@ -9,7 +9,7 @@
 } from 'react';
 import type { t, TranslateProps as ReactPolyglotTranslateProps } from 'react-polyglot';
 import type { MediaFile as BackendMediaFile } from './backend';
-import type { EditorControlProps } from './components/editor/EditorControlPane/EditorControl';
+import type { EditorControlProps } from './components/entry-editor/editor-control-pane/EditorControl';
 import type {
   SORT_DIRECTION_ASCENDING,
   SORT_DIRECTION_DESCENDING,
@@ -244,19 +244,7 @@
 
 export type TranslatedProps<T> = T & ReactPolyglotTranslateProps;
 
-<<<<<<< HEAD
 export interface WidgetControlProps<T, F extends BaseField = UnknownField, EV = ObjectValue> {
-=======
-/**
- * @deprecated Use `useMediaAsset` React hook instead. Will be removed in v2.0.0
- */
-export type GetAssetFunction<F extends BaseField = UnknownField> = (
-  path: string,
-  field?: F,
-) => Promise<AssetProxy>;
-
-export interface WidgetControlProps<T, F extends BaseField = UnknownField> {
->>>>>>> 9932dec4
   collection: Collection<F>;
   config: Config<F>;
   entry: Entry<EV>;
@@ -264,26 +252,10 @@
   fieldsErrors: FieldsErrors;
   submitted: boolean;
   forList: boolean;
-<<<<<<< HEAD
   forSingleList: boolean;
   disabled: boolean;
-=======
-  /**
-   * @deprecated Use `useMediaAsset` React hook instead. Will be removed in v2.0.0
-   */
-  getAsset: GetAssetFunction<F>;
-  isDisabled: boolean;
   isDuplicate: boolean;
-  /**
-   * @deprecated Use `isDuplicate` instead. Will be removed in v2.0.0
-   */
->>>>>>> 9932dec4
-  isFieldDuplicate: EditorControlProps['isFieldDuplicate'];
   isHidden: boolean;
-  /**
-   * @deprecated Use `isHidden` instead. Will be removed in v2.0.0
-   */
-  isFieldHidden: EditorControlProps['isFieldHidden'];
   label: string;
   locale: string | undefined;
   mediaPaths: Record<string, string | string[]>;
