import type { LanguageName } from '@uiw/codemirror-extensions-langs';
import type { PropertiesSchema } from 'ajv/dist/types/json-schema';
import type {
  ComponentType,
  FC,
  FunctionComponent,
  JSXElementConstructor,
  ReactElement,
  ReactNode,
} from 'react';
import type { TranslateProps as ReactPolyglotTranslateProps, t } from 'react-polyglot';
import type { MediaFile as BackendMediaFile } from './backend';
import type { EditorControlProps } from './components/entry-editor/editor-control-pane/EditorControl';
import type {
  SORT_DIRECTION_ASCENDING,
  SORT_DIRECTION_DESCENDING,
  SORT_DIRECTION_NONE,
} from './constants';
import type { Workflow, WorkflowStatus } from './constants/publishModes';
import type {
  BLOCKQUOTE_TOOLBAR_BUTTON,
  BOLD_TOOLBAR_BUTTON,
  CODE_BLOCK_TOOLBAR_BUTTON,
  CODE_TOOLBAR_BUTTON,
  DECREASE_IDENT_TOOLBAR_BUTTON,
  DELETE_COLUMN_TOOLBAR_BUTTON,
  DELETE_ROW_TOOLBAR_BUTTON,
  DELETE_TABLE_TOOLBAR_BUTTON,
  FILE_LINK_TOOLBAR_BUTTON,
  FONT_TOOLBAR_BUTTON,
  IMAGE_TOOLBAR_BUTTON,
  INCRASE_IDENT_TOOLBAR_BUTTON,
  INSERT_COLUMN_TOOLBAR_BUTTON,
  INSERT_ROW_TOOLBAR_BUTTON,
  INSERT_TABLE_TOOLBAR_BUTTON,
  ITALIC_TOOLBAR_BUTTON,
  ORDERED_LIST_TOOLBAR_BUTTON,
  SHORTCODE_TOOLBAR_BUTTON,
  STRIKETHROUGH_TOOLBAR_BUTTON,
  UNORDERED_LIST_TOOLBAR_BUTTON,
} from './constants/toolbar_buttons';
import type { EditorSize, ViewStyle } from './constants/views';
import type { formatExtensions } from './formats/formats';
import type {
  I18N_FIELD_DUPLICATE,
  I18N_FIELD_NONE,
  I18N_FIELD_TRANSLATE,
  I18N_STRUCTURE_MULTIPLE_FILES,
  I18N_STRUCTURE_MULTIPLE_FOLDERS,
  I18N_STRUCTURE_SINGLE_FILE,
} from './lib/i18n';
import type Cursor from './lib/util/Cursor';
import type AssetProxy from './valueObjects/AssetProxy';

export interface Pages {
  [collection: string]: { isFetching?: boolean; page?: number; ids: string[] };
}

export type SortableField<EF extends BaseField = UnknownField> =
  | {
      key: string;
      name: string;
      label: string;
    }
  | ({
      key: string;
    } & Field<EF>);

export interface SortObject {
  key: string;
  direction: SortDirection;
}

export type SortMap = Record<string, SortObject>;

export type Sort = Record<string, SortMap>;

export type FilterMap = ViewFilter & { active?: boolean };

export type GroupMap = ViewGroup & { active?: boolean };

export type Filter = Record<string, Record<string, FilterMap>>; // collection.field.active

export type Group = Record<string, Record<string, GroupMap>>; // collection.field.active

export interface GroupOfEntries {
  id: string;
  label: string;
  value: string | boolean | undefined;
  paths: Set<string>;
}

export type ObjectValue = {
  [key: string]: ValueOrNestedValue;
};

export type ValueOrNestedValue =
  | string
  | number
  | (string | number)[]
  | boolean
  | ObjectValue
  | Date
  | ValueOrNestedValue[]
  | null
  | undefined;

export type EntryData = ObjectValue | undefined | null;

export interface Entry<T = ObjectValue> {
  collection: string;
  slug: string;
  path: string;
  partial: boolean;
  raw: string;
  data: T | undefined | null;
  label: string | null;
  isModification: boolean | null;
  mediaFiles: MediaFile[];
  author: string;
  updatedOn: string;
  status?: WorkflowStatus;
  newRecord?: boolean;
  isFetching?: boolean;
  isPersisting?: boolean;
  isDeleting?: boolean;
  isPublishing?: boolean;
  isUpdatingStatus?: boolean;
  error?: string;
  i18n?: {
    [locale: string]: {
      data: Partial<T>;
    };
  };
  meta?: {
    path: string;
  };
}

export type Entities = Record<string, Entry>;

export interface FieldError {
  type: string;
  message?: string;
}

export interface FieldsErrors {
  [field: string]: FieldError[];
}

export type FieldGetValidValueMethod<T = unknown, F extends BaseField = UnknownField> = (
  value: T | undefined | null,
  field: F,
) => T | undefined | null;

export type FieldGetDefaultMethod<T = unknown, F extends BaseField = UnknownField> = (
  defaultValue: T | undefined | null,
  field: F,
) => T;

export interface FieldValidationMethodProps<T = unknown, F extends BaseField = UnknownField> {
  field: F;
  value: T | undefined | null;
  t: t;
}

export type FieldValidationMethod<T = unknown, F extends BaseField = UnknownField> = (
  props: FieldValidationMethodProps<T, F>,
) => false | FieldError | Promise<false | FieldError>;

export interface FieldStorageConverters<
  T = unknown,
  F extends BaseField = UnknownField,
  S = ValueOrNestedValue,
> {
  deserialize(storageValue: S | null | undefined, field: F): T | null | undefined;
  serialize(cmsValue: T | null | undefined, field: F): S | null | undefined;
}

export interface EntryDraft {
  entry: Entry;
  fieldsErrors: FieldsErrors;
}

export interface BaseFieldFilterRule {
  field: string;
}

export interface FieldPatternFilterRule extends BaseFieldFilterRule {
  pattern: string | RegExp;
}

export interface FieldValueFilterRule extends BaseFieldFilterRule {
  value: string | number | boolean | (string | number | boolean)[];
  matchAll?: boolean;
}

export type FieldFilterRule = FieldPatternFilterRule | FieldValueFilterRule;

export interface FileNameFilterRule {
  pattern: string | RegExp;
}

export type FilterRule = FieldFilterRule | FileNameFilterRule;

export interface BaseEditorConfig {
  size?: EditorSize;
}

export interface DefaultEditorConfig extends BaseEditorConfig {
  preview?: boolean;
  frame?: boolean;
  live_preview?: false;
}

export interface LiveEditorConfig extends BaseEditorConfig {
  live_preview: string;
}

export type EditorConfig = DefaultEditorConfig | LiveEditorConfig;

export interface CollectionFile<EF extends BaseField = UnknownField> {
  name: string;
  label: string;
  file: string;
  fields: Field<EF>[];
  label_singular?: string;
  description?: string;
  media_folder?: string;
  public_folder?: string;
  media_library?: MediaLibraryConfig;
  i18n?: boolean | Partial<I18nInfo>;
  editor?: EditorConfig;
  publish?: boolean;
}

interface Nested {
  summary?: string;
  depth: number;
  path?: {
    label?: string;
    index_file: string;
  };
}

export interface I18nSettings {
  currentLocale: string;
  defaultLocale: string;
  locales: string[];
}

export type Format = keyof typeof formatExtensions;

export interface i18nCollection<EF extends BaseField = UnknownField>
  extends Omit<Collection<EF>, 'i18n'> {
  i18n: Required<Collection<EF>>['i18n'];
}

export interface BaseCollection {
  name: string;
  description?: string;
  icon?: string;
  isFetching?: boolean;
  summary?: string;
  summary_fields?: string[];
  filter?: FilterRule | FilterRule[];
  label_singular?: string;
  label: string;
  sortable_fields?: SortableFields;
  view_filters?: ViewFilters;
  view_groups?: ViewGroups;
<<<<<<< HEAD
  i18n?: boolean | Partial<I18nInfo>;
=======
  i18n?: boolean | I18nInfo;
>>>>>>> 9ffceef6
  hide?: boolean;
  editor?: EditorConfig;
  identifier_field?: string;
  path?: string;
  extension?: string;
  format?: Format;
  frontmatter_delimiter?: string | [string, string];
  slug?: string;
  media_folder?: string;
  public_folder?: string;
  media_library?: MediaLibraryConfig;
}

export interface FilesCollection<EF extends BaseField = UnknownField> extends BaseCollection {
  files: CollectionFile<EF>[];
}

export interface FolderCollection<EF extends BaseField = UnknownField> extends BaseCollection {
  folder: string;
  fields: Field<EF>[];
  create?: boolean;
  publish?: boolean;
  delete?: boolean;
  nested?: Nested;
  meta?: {
    path: string;
  };
}

export type Collection<EF extends BaseField = UnknownField> =
  | FilesCollection<EF>
  | FolderCollection<EF>;

export type Collections<EF extends BaseField = UnknownField> = Record<string, Collection<EF>>;

export type MediaFile = BackendMediaFile & { key?: string };

export interface DisplayURLState {
  isFetching: boolean;
  url?: string;
  err?: Error;
}

export type TranslatedProps<T> = T & ReactPolyglotTranslateProps;

export interface MediaPath<T = string | string[]> {
  path: T;
  alt?: string;
}

export interface WidgetControlProps<T, F extends BaseField = UnknownField, EV = ObjectValue> {
  collection: Collection<F>;
  collectionFile: CollectionFile<F> | undefined;
  config: Config<F>;
  entry: Entry<EV>;
  field: F;
  fieldsErrors: FieldsErrors;
  submitted: boolean;
  forList: boolean;
  listItemPath: string | undefined;
  forSingleList: boolean;
  disabled: boolean;
  duplicate: boolean;
  label: string;
  locale: string | undefined;
  onChange: (value: T | null | undefined) => void;
  clearChildValidation: () => void;
  i18n: I18nSettings | undefined;
  hasErrors: boolean;
  errors: FieldError[];
  path: string;
  query: EditorControlProps['query'];
  t: t;
  value: T | undefined | null;
  controlled: boolean;
}

export interface WidgetPreviewProps<T = unknown, F extends BaseField = UnknownField> {
  config: Config<F>;
  collection: Collection<F>;
  entry: Entry;
  field: RenderedField<F>;
  value: T | undefined | null;
}

export type WidgetPreviewComponent<T = unknown, F extends BaseField = UnknownField> =
  // eslint-disable-next-line @typescript-eslint/no-explicit-any
  | ReactElement<unknown, string | JSXElementConstructor<any>>
  | ComponentType<WidgetPreviewProps<T, F>>;

export type WidgetFor<P = ObjectValue> = <K extends keyof P>(name: K) => ReactNode;

export type WidgetsFor<P = ObjectValue> = <K extends keyof P>(
  name: K,
) => P[K] extends Array<infer U>
  ? {
      data: U | null;
      widgets: Record<keyof U, ReactNode>;
    }[]
  : {
      data: P[K] | null;
      widgets: Record<keyof P[K], ReactNode>;
    };

export interface TemplatePreviewProps<T = ObjectValue, EF extends BaseField = UnknownField> {
  collection: Collection<EF>;
  fields: Field<EF>[];
  entry: Entry<T>;
  document: Document | undefined | null;
  window: Window | undefined | null;
  widgetFor: WidgetFor<T>;
  widgetsFor: WidgetsFor<T>;
}

export type TemplatePreviewComponent<
  T = ObjectValue,
  EF extends BaseField = UnknownField,
> = ComponentType<TemplatePreviewProps<T, EF>>;

export interface TemplatePreviewCardProps<T = EntryData, EF extends BaseField = UnknownField> {
  collection: Collection<EF>;
  fields: Field<EF>[];
  entry: Entry<T>;
  widgetFor: WidgetFor<T>;
  widgetsFor: WidgetsFor<T>;
  hasLocalBackup: boolean;
}

export type TemplatePreviewCardComponent<
  T = EntryData,
  EF extends BaseField = UnknownField,
> = ComponentType<TemplatePreviewCardProps<T, EF>>;

export interface FieldPreviewProps<T = unknown, F extends BaseField = UnknownField> {
  collection: Collection<F>;
  field: Field<F>;
  value: T;
}

export type FieldPreviewComponent<T = unknown, F extends BaseField = UnknownField> = ComponentType<
  FieldPreviewProps<T, F>
>;

export interface WidgetOptions<
  T = unknown,
  F extends BaseField = UnknownField,
  S = ValueOrNestedValue,
> {
  validator?: Widget<T, F>['validator'];
  getValidValue?: Widget<T, F>['getValidValue'];
  converters?: Widget<T, F, S>['converters'];
  getDefaultValue?: Widget<T, F>['getDefaultValue'];
  schema?: Widget<T, F>['schema'];
}

export interface Widget<T = unknown, F extends BaseField = UnknownField, S = ValueOrNestedValue> {
  control: ComponentType<WidgetControlProps<T, F>>;
  preview?: WidgetPreviewComponent<T, F>;
  validator: FieldValidationMethod<T, F>;
  converters: FieldStorageConverters<T, F, S>;
  getValidValue: FieldGetValidValueMethod<T, F>;
  getDefaultValue?: FieldGetDefaultMethod<T, F>;
  schema?: PropertiesSchema<unknown>;
}

export interface WidgetParam<T = unknown, F extends BaseField = UnknownField> {
  name: string;
  controlComponent: Widget<T, F>['control'];
  previewComponent?: Widget<T, F>['preview'];
  options?: WidgetOptions<T, F>;
}

export interface PersistOptions {
  newEntry?: boolean;
  commitMessage: string;
  collectionName?: string;
  status?: WorkflowStatus;

  /**
   * Editorial Workflow
   */
  useWorkflow?: boolean;
  unpublished?: boolean;
}

export interface PersistArgs {
  config: Config;
  rootSlug: string | undefined;
  collection: Collection;
  entryDraft: EntryDraft;
  assetProxies: AssetProxy[];
  usedSlugs: string[];
  status?: WorkflowStatus;
  unpublished?: boolean;
}

export interface ImplementationEntry {
  data: string;
  file: { path: string; label?: string; id?: string | null; author?: string; updatedOn?: string };
}

export interface DisplayURLObject {
  id: string;
  path: string;
}

export type DisplayURL = DisplayURLObject | string;

export interface ImplementationMediaFile {
  name: string;
  id: string;
  size?: number;
  displayURL?: DisplayURL;
  path: string;
  draft?: boolean;
  url?: string;
  file?: File;
  field?: MediaField;
}

export interface DataFile {
  path: string;
  slug: string;
  raw: string;
  newPath?: string;
}

export interface BackendEntry {
  dataFiles: DataFile[];
  assets: AssetProxy[];
}

export interface Credentials {
  token: string | {};
  refresh_token?: string;
}

export type User = Credentials & {
  backendName?: string;
  login?: string;
  name?: string;
  avatar_url?: string;
};

export interface ImplementationFile {
  id?: string | null | undefined;
  label?: string;
  path: string;
}

export interface AuthenticatorConfig {
  site_id?: string;
  base_url?: string;
  auth_endpoint?: string;
  auth_token_endpoint?: string;
  auth_url?: string;
  app_id?: string;
  clearHash?: () => void;
}

export abstract class BackendClass {
  // eslint-disable-next-line @typescript-eslint/no-empty-function
  constructor(_config: Config, _options: BackendInitializerOptions) {}

  abstract authComponent(): FC<AuthenticationPageProps>;
  abstract restoreUser(user: User): Promise<User>;

  abstract authenticate(credentials: Credentials): Promise<User>;
  abstract logout(): Promise<void> | void | null;
  abstract getToken(): Promise<string | null>;

  abstract getEntry(path: string): Promise<ImplementationEntry>;
  abstract entriesByFolder(
    folder: string,
    extension: string,
    depth: number,
  ): Promise<ImplementationEntry[]>;
  abstract entriesByFiles(files: ImplementationFile[]): Promise<ImplementationEntry[]>;

  abstract getMediaDisplayURL(displayURL: DisplayURL): Promise<string>;
  abstract getMedia(
    mediaFolder?: string,
    folderSupport?: boolean,
    publicFolder?: string,
  ): Promise<ImplementationMediaFile[]>;
  abstract getMediaFile(path: string): Promise<ImplementationMediaFile>;

  abstract persistEntry(entry: BackendEntry, opts: PersistOptions): Promise<void>;
  abstract persistMedia(file: AssetProxy, opts: PersistOptions): Promise<ImplementationMediaFile>;
  abstract deleteFiles(paths: string[], commitMessage: string): Promise<unknown>;

  abstract allEntriesByFolder(
    folder: string,
    extension: string,
    depth: number,
    pathRegex?: RegExp,
  ): Promise<ImplementationEntry[]>;
  abstract traverseCursor(
    cursor: Cursor,
    action: string,
  ): Promise<{ entries: ImplementationEntry[]; cursor: Cursor }>;

  abstract isGitBackend(): boolean;
  abstract status(): Promise<{
    auth: { status: boolean };
    api: { status: boolean; statusPage: string };
  }>;

  /**
   * Editorial Workflow
   */
  abstract unpublishedEntries: () => Promise<string[]>;
  abstract unpublishedEntry: (args: {
    id?: string;
    collection?: string;
    slug?: string;
  }) => Promise<UnpublishedEntry>;
  abstract unpublishedEntryDataFile: (
    collection: string,
    slug: string,
    path: string,
    id: string,
  ) => Promise<string>;
  abstract unpublishedEntryMediaFile: (
    collection: string,
    slug: string,
    path: string,
    id: string,
  ) => Promise<ImplementationMediaFile>;
  abstract updateUnpublishedEntryStatus: (
    collection: string,
    slug: string,
    newStatus: WorkflowStatus,
  ) => Promise<void>;
  abstract publishUnpublishedEntry: (collection: string, slug: string) => Promise<void>;
  abstract deleteUnpublishedEntry: (collection: string, slug: string) => Promise<void>;
  abstract getDeployPreview: (
    collectionName: string,
    slug: string,
  ) => Promise<{ url: string; status: string } | null>;
}

export interface LocalePhrasesRoot {
  [property: string]: LocalePhrases;
}
export type LocalePhrases = string | { [property: string]: LocalePhrases };

export type CustomIcon = FunctionComponent;

export type WidgetValueSerializer = {
  serialize: (value: ValueOrNestedValue) => ValueOrNestedValue;
  deserialize: (value: ValueOrNestedValue) => ValueOrNestedValue;
};

export interface MediaLibraryInitOptions {
  options: Record<string, unknown> | undefined;
  handleInsert: (url: string | string[]) => void;
}

export interface MediaLibraryConfig {
  max_file_size?: number;
  folder_support?: boolean;
}

export type BackendType =
  | 'git-gateway'
  | 'github'
  | 'gitlab'
  | 'gitea'
  | 'bitbucket'
  | 'test-repo'
  | 'proxy';

export type MapWidgetType = 'Point' | 'LineString' | 'Polygon';

export interface SelectWidgetOptionObject {
  label: string;
  value: string | number;
}

export type AuthScope = 'repo' | 'public_repo';

export type SlugEncoding = 'unicode' | 'ascii';

export type RenderedField<F extends BaseField = UnknownField> = F & {
  renderedFields?: ReactNode[];
};

export interface BaseField {
  name: string;
  label?: string;
  required?: boolean;
  hint?: string;
  pattern?: [string, string];
  i18n?: boolean | 'translate' | 'duplicate' | 'none';
  comment?: string;
  widget: string;
  condition?: FieldFilterRule | FieldFilterRule[];
}

export interface MediaField extends BaseField {
  media_folder?: string;
  public_folder?: string;
  choose_url?: boolean;
  multiple?: boolean;
  media_library?: MediaLibraryConfig;
  select_folder?: boolean;
}

export interface BooleanField extends BaseField {
  widget: 'boolean';
  default?: boolean;

  prefix?: string;
  suffix?: string;
}

export interface CodeField extends BaseField {
  widget: 'code';
  default?: string | { [key: string]: string };

  default_language?: string;
  allow_language_selection?: boolean;
  keys?: { code: string; lang: string };
  output_code_only?: boolean;

  code_mirror_config?: {
    extra_keys?: Record<string, string>;
  } & Record<string, unknown>;
}

export interface ColorField extends BaseField {
  widget: 'color';
  default?: string;

  allow_input?: boolean;
  enable_alpha?: boolean;
}

export interface DateTimeField extends BaseField {
  widget: 'datetime';
  default?: string;

  format?: string;
  date_format?: boolean | string;
  time_format?: boolean | string;
  picker_utc?: boolean;
}

export interface FileOrImageField extends MediaField {
  widget: 'file' | 'image';
  default?: string;
}

export interface ObjectField<EF extends BaseField = UnknownField> extends BaseField {
  widget: 'object';

  collapsed?: boolean;
  summary?: string;
  fields: Field<EF>[];
}

export interface KeyValueField extends BaseField {
  widget: 'keyvalue';
  default?: Record<string, string>;

  label_singular?: string;
  key_label?: string;
  value_label?: string;

  min?: number;
  max?: number;
}

export interface ListField<EF extends BaseField = UnknownField> extends BaseField {
  widget: 'list';
  default?: ValueOrNestedValue[];

  allow_add?: boolean;
  collapsed?: boolean;
  summary?: string;
  label_singular?: string;
  fields?: Field<EF>[];
  max?: number;
  min?: number;
  add_to_top?: boolean;
  types?: ObjectField<EF>[];
  type_key?: string;
  delimiter?: string;
}

export interface MapField extends BaseField {
  widget: 'map';
  default?: string;

  decimals?: number;
  type?: MapWidgetType;
  height?: string;
}

export type MarkdownToolbarButtonType =
  | LowLevelMarkdownToolbarButtonType
  | typeof FONT_TOOLBAR_BUTTON
  | typeof SHORTCODE_TOOLBAR_BUTTON;

export type LowLevelMarkdownToolbarButtonType =
  | typeof BLOCKQUOTE_TOOLBAR_BUTTON
  | typeof BOLD_TOOLBAR_BUTTON
  | typeof CODE_BLOCK_TOOLBAR_BUTTON
  | typeof CODE_TOOLBAR_BUTTON
  | typeof DECREASE_IDENT_TOOLBAR_BUTTON
  | typeof DELETE_COLUMN_TOOLBAR_BUTTON
  | typeof DELETE_ROW_TOOLBAR_BUTTON
  | typeof DELETE_TABLE_TOOLBAR_BUTTON
  | typeof INCRASE_IDENT_TOOLBAR_BUTTON
  | typeof INSERT_COLUMN_TOOLBAR_BUTTON
  | typeof IMAGE_TOOLBAR_BUTTON
  | typeof FILE_LINK_TOOLBAR_BUTTON
  | typeof INSERT_ROW_TOOLBAR_BUTTON
  | typeof INSERT_TABLE_TOOLBAR_BUTTON
  | typeof ITALIC_TOOLBAR_BUTTON
  | typeof ORDERED_LIST_TOOLBAR_BUTTON
  | typeof STRIKETHROUGH_TOOLBAR_BUTTON
  | typeof UNORDERED_LIST_TOOLBAR_BUTTON;

export type MarkdownToolbarItem =
  | MarkdownToolbarButtonType
  | {
      label: string;
      icon?: string;
      groups: {
        items: LowLevelMarkdownToolbarButtonType[];
      }[];
    };

export interface MarkdownFieldToolbarButtons {
  main?: MarkdownToolbarItem[];
  empty?: MarkdownToolbarItem[];
  selection?: MarkdownToolbarItem[];
  table_empty?: MarkdownToolbarItem[];
  table_selection?: MarkdownToolbarItem[];
}

export interface MarkdownField extends MediaField {
  widget: 'markdown';
  toolbar_buttons?: MarkdownFieldToolbarButtons;
  default?: string;
  show_raw?: string;
}

export interface NumberField extends BaseField {
  widget: 'number';
  default?: string | number;

  value_type?: 'int' | 'float' | 'string';
  min?: number;
  max?: number;

  step?: number;

  prefix?: string;
  suffix?: string;
}

export interface SelectField extends BaseField {
  widget: 'select';
  default?: string | number | (string | number)[];

  options: (string | number)[] | SelectWidgetOptionObject[];
  multiple?: boolean;
  min?: number;
  max?: number;
}

export interface RelationField extends BaseField {
  widget: 'relation';
  default?: string | string[];

  collection: string;
  value_field: string;
  search_fields: string[];
  file?: string;
  display_fields?: string[];
  multiple?: boolean;
  min?: number;
  max?: number;
  options_length?: number;
}

export interface HiddenField extends BaseField {
  widget: 'hidden';
  default?: ValueOrNestedValue;
}

export interface StringField extends BaseField {
  widget: 'string';
  default?: string;
  prefix?: string;
  suffix?: string;
}

export interface TextField extends BaseField {
  widget: 'text';
  default?: string;
}

export interface UUIDField extends BaseField {
  widget: 'uuid';
  allow_regenerate?: boolean;
  prefix?: string;
}

export interface UnknownField extends BaseField {
  widget: 'unknown';
}

export type Field<EF extends BaseField = UnknownField> =
  | BooleanField
  | CodeField
  | ColorField
  | DateTimeField
  | FileOrImageField
  | KeyValueField
  | ListField<EF>
  | MapField
  | MarkdownField
  | NumberField
  | ObjectField<EF>
  | RelationField
  | SelectField
  | HiddenField
  | StringField
  | TextField
  | UUIDField
  | EF;

export interface ViewFilter {
  id?: string;
  name: string;
  label: string;
  field: string;
  pattern: string | boolean | number;
}

export interface ViewFilters {
  default?: string;
  filters: ViewFilter[];
}

export interface ViewGroup {
  id?: string;
  name: string;
  label: string;
  field: string;
  pattern?: string;
}

export interface ViewGroups {
  default?: string;
  groups: ViewGroup[];
}

export type SortDirection =
  | typeof SORT_DIRECTION_ASCENDING
  | typeof SORT_DIRECTION_DESCENDING
  | typeof SORT_DIRECTION_NONE;

export interface SortableFieldsDefault {
  field: string;
  direction?: SortDirection;
}

export interface SortableFields {
  default?: SortableFieldsDefault;
  fields: string[];
}

export interface Backend {
  name: BackendType;
  repo?: string;
  branch?: string;
  api_root?: string;
  site_domain?: string;
  base_url?: string;
  auth_endpoint?: string;
  app_id?: string;
  auth_type?: 'implicit' | 'pkce';
  proxy_url?: string;
  large_media_url?: string;
  login?: boolean;
  identity_url?: string;
  gateway_url?: string;
  auth_scope?: AuthScope;
  commit_messages?: {
    create?: string;
    update?: string;
    delete?: string;
    uploadMedia?: string;
    deleteMedia?: string;
  };
  use_large_media_transforms_in_media_library?: boolean;

  /**
   * Editorial Workflow
   */
  always_fork?: boolean;
  open_authoring?: boolean;
  squash_merges?: boolean;
  cms_label_prefix?: string;
  preview_context?: string;
}

export interface Slug {
  encoding?: SlugEncoding;
  clean_accents?: boolean;
  sanitize_replacement?: string;
}

export interface LocalBackend {
  url?: string;
  allowed_hosts?: string[];
}

export interface Config<EF extends BaseField = UnknownField> {
  backend: Backend;
  collections: Collection<EF>[];
  locale?: string;
  site_id?: string;
  site_url?: string;
  display_url?: string;
  base_url?: string;
  logo_url?: string;
  media_folder?: string;
  public_folder?: string;
  media_folder_relative?: boolean;
  media_library?: MediaLibraryConfig;
  publish_mode?: Workflow;
  slug?: Slug;
  i18n?: I18nInfo;
  local_backend?: boolean | LocalBackend;
  disable_local_backup?: boolean;
  editor?: EditorConfig;
  search?: boolean;
  theme?: Themes;
}

export interface ThemeColor {
  main: string;
  light: string;
  dark: string;
  contrastColor: string;
}

export interface Theme {
  name: string;
  common: {
    gray: string;
  };
  text: {
    primary: string;
    secondary: string;
    disabled: string;
  };
  background: {
    main: string;
    light: string;
    dark: string;
    divider: string;
  };
  scrollbar: {
    main: string;
    light: string;
  };
  primary: ThemeColor;
  error: ThemeColor;
  warning: ThemeColor;
  info: ThemeColor;
  success: ThemeColor;
  codemirror: {
    theme: 'light' | 'dark';
  };
}

export interface PartialTheme extends DeepPartial<Omit<Theme, 'name'>> {
  name: string;
  extends: 'light' | 'dark';
}

export interface Themes {
  default_theme?: string;
  include_built_in_themes?: boolean;
  themes?: (Theme | PartialTheme)[];
}

export interface InitOptions<EF extends BaseField = UnknownField> {
  config: Config<EF>;
}

export interface BackendInitializerOptions {
  updateUserCredentials: (credentials: Credentials) => void;
  /**
   * Editorial Workflow
   */
  useWorkflow: boolean;
  initialWorkflowStatus: WorkflowStatus;
}

export interface BackendInitializer<EF extends BaseField = UnknownField> {
  init: (config: Config<EF>, options: BackendInitializerOptions) => BackendClass;
}

export interface AuthorData {
  login: string | undefined;
  name: string;
}

export interface EventData {
  entry: Entry;
  author: AuthorData;
}

export interface PrePublishEventListener {
  name: 'prePublish';
  collection: string;
  file?: string;
  handler: (event: { data: EventData; collection: string }) => void | Promise<void>;
}

export interface PostPublishEventListener {
  name: 'postPublish';
  collection: string;
  file?: string;
  handler: (event: { data: EventData; collection: string }) => void | Promise<void>;
}

export interface PreSaveEventListener {
  name: 'preSave';
  collection: string;
  file?: string;
  handler: (event: {
    data: EventData;
    collection: string;
  }) => EntryData | undefined | null | void | Promise<EntryData | undefined | null | void>;
}

export interface PostSaveEventListener {
  name: 'postSave';
  collection: string;
  file?: string;
  handler: (event: { data: EventData; collection: string }) => void | Promise<void>;
}

export interface MountedEventListener {
  name: 'mounted';
  handler: () => void | Promise<void>;
}

export interface LoginEventListener {
  name: 'login';
  handler: (event: {
    author: AuthorData;
  }) => EntryData | undefined | null | void | Promise<EntryData | undefined | null | void>;
}

export interface LogoutEventListener {
  name: 'logout';
  handler: () => void | Promise<void>;
}

export interface ChangeEventListener {
  name: 'change';
  collection: string;
  file?: string;
  field: string;
  handler: (event: {
    data: EntryData;
    collection: string;
    field: string;
  }) => EntryData | undefined | null | void | Promise<EntryData | undefined | null | void>;
}

export type EventListener =
  | PreSaveEventListener
  | PostSaveEventListener
  | ChangeEventListener
  | LoginEventListener
  | LogoutEventListener
  | MountedEventListener;

export interface AdditionalLinkOptions {
  icon?: string;
}

export interface AdditionalLink {
  id: string;
  title: string;
  data: string | FunctionComponent;
  options?: AdditionalLinkOptions;
}

export interface AuthenticationPageProps {
  onLogin: (user: User) => void;
  inProgress?: boolean;
  base_url?: string;
  siteId?: string;
  authEndpoint?: string;
  config: Config;
  error?: string | undefined;
  clearHash?: () => void;
}

export interface SearchResponse {
  entries: Entry[];
  pagination: number;
}

export type SearchQueryRequest = {
  id: string;
  expires: Date;
  queryResponse: Promise<SearchQueryResponse>;
};

export interface SearchQueryResponse {
  hits: Entry[];
  query: string;
}

export interface EditorPersistOptions {
  createNew?: boolean;
  duplicate?: boolean;
}

export type I18nStructure =
  | typeof I18N_STRUCTURE_MULTIPLE_FILES
  | typeof I18N_STRUCTURE_MULTIPLE_FOLDERS
  | typeof I18N_STRUCTURE_SINGLE_FILE;

export type I18nField =
  | typeof I18N_FIELD_DUPLICATE
  | typeof I18N_FIELD_TRANSLATE
  | typeof I18N_FIELD_NONE;

export interface I18nInfo {
  locales: string[];
  default_locale?: string;
  structure: I18nStructure;
}

export interface ProcessedCodeLanguage {
  label: string;
  identifiers: string[];
  codemirror_mode: LanguageName;
  codemirror_mime_type: string;
}

export interface FileMetadata {
  author: string;
  updatedOn: string;
}

export interface PreviewStyleOptions {
  raw?: boolean;
}

export interface PreviewStyle {
  value: string;
  raw: boolean;
}

export interface MarkdownPluginFactoryProps {
  config: Config<MarkdownField>;
  field: MarkdownField;
  mode: 'editor' | 'preview';
}

// eslint-disable-next-line @typescript-eslint/no-explicit-any
export type MarkdownPluginFactory = (props: MarkdownPluginFactoryProps) => any;

export interface MarkdownToolbarItemsFactoryProps {
  // eslint-disable-next-line @typescript-eslint/no-explicit-any
  imageToolbarButton: any;
}

export type MarkdownToolbarItemsFactory = (
  props: MarkdownToolbarItemsFactoryProps,
  // eslint-disable-next-line @typescript-eslint/no-explicit-any
) => (string | any)[][];

export interface MarkdownEditorOptions {
  // eslint-disable-next-line @typescript-eslint/no-explicit-any
  initialEditType?: any;
  height?: string;
  toolbarItems?: MarkdownToolbarItemsFactory;
  plugins?: MarkdownPluginFactory[];
}

export type ShortcodeControlProps<P = {}> = P & {
  onChange: (props: P) => void;
  controlProps: WidgetControlProps<string, MarkdownField>;
};

export type ShortcodePreviewProps<P = {}> = P & {
  previewProps: WidgetPreviewProps<string, MarkdownField>;
};

export interface ShortcodeConfig<P = {}> {
  label?: string;
  openTag: string;
  closeTag: string;
  separator: string;
  toProps?: (args: string[]) => P;
  toArgs?: (props: P) => string[];
  control: ComponentType<ShortcodeControlProps>;
  preview: ComponentType<ShortcodePreviewProps>;
}

export enum CollectionType {
  FOLDER,
  FILES,
}

export type DeepPartial<T> = T extends object
  ? {
      [P in keyof T]?: DeepPartial<T[P]>;
    }
  : T;

export interface InferredField {
  type: string;
  secondaryTypes: string[];
  synonyms: string[];
  defaultPreview: (value: string | boolean | number) => JSX.Element | ReactNode;
  fallbackToFirstField: boolean;
  showError: boolean;
}

export interface SvgProps {
  className: string;
}

export interface Breadcrumb {
  name?: string;
  to?: string;
  editor?: boolean;
}

export interface MediaLibraryDisplayURL {
  url?: string;
  isFetching: boolean;
  err?: unknown;
}

export interface MediaLibrarInsertOptions {
  showAlt?: boolean;
  chooseUrl?: boolean;
}

export interface BackupEntry {
  raw: string;
  path: string;
  mediaFiles: MediaFile[];
  i18n?: Record<string, { raw: string }>;
}

export interface CollectionEntryData {
  collection: Collection;
  imageFieldName: string | null | undefined;
  viewStyle: ViewStyle;
  entry: Entry;
  key: string;
  summaryFields: string[];
  collectionLabel?: string;
}

/**
 * Editorial Workflow
 */
export interface UnpublishedEntry {
  pullRequestAuthor?: string;
  slug: string;
  collection: string;
  status: WorkflowStatus;
  diffs: UnpublishedEntryDiff[];
  updatedAt: string;
}

export interface UnpublishedEntryDiff {
  id: string;
  path: string;
  newFile: boolean;
}

export interface UnpublishedEntryMediaFile {
  id: string;
  path: string;
}

export enum PreviewState {
  Other = 'other',
  Success = 'success',
}<|MERGE_RESOLUTION|>--- conflicted
+++ resolved
@@ -269,11 +269,7 @@
   sortable_fields?: SortableFields;
   view_filters?: ViewFilters;
   view_groups?: ViewGroups;
-<<<<<<< HEAD
   i18n?: boolean | Partial<I18nInfo>;
-=======
-  i18n?: boolean | I18nInfo;
->>>>>>> 9ffceef6
   hide?: boolean;
   editor?: EditorConfig;
   identifier_field?: string;
