--- conflicted
+++ resolved
@@ -1,34 +1,19 @@
 import isEqual from 'lodash/isEqual';
 import { dirname } from 'path';
 
-<<<<<<< HEAD
-=======
 import { DRAFT_MEDIA_FILES } from '@staticcms/core/constants/mediaLibrary';
->>>>>>> bf7ebcae
 import {
   I18N_FIELD_DUPLICATE,
   I18N_FIELD_TRANSLATE,
   duplicateDefaultI18nFields,
   hasI18n,
 } from '../i18n';
-<<<<<<< HEAD
-import { isNotNullish } from './null.util';
-
-import type { CollectionWithDefaults, EntryData, Field, ObjectValue } from '@staticcms/core';
-=======
 import { joinUrlPath } from '../urlHelper';
 import { isNotNullish } from './null.util';
 import { isNotEmpty } from './string.util';
 
-import type {
-  BaseField,
-  Collection,
-  Entry,
-  EntryData,
-  Field,
-  ObjectValue,
-} from '@staticcms/core/interface';
->>>>>>> bf7ebcae
+import type { CollectionWithDefaults, EntryData, Field, ObjectValue } from '@staticcms/core';
+import type { BaseField, Collection, Entry } from '@staticcms/core/interface';
 
 export function applyDefaultsToDraftData(
   fields: Field[],
