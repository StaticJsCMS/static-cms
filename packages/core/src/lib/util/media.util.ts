--- conflicted
+++ resolved
@@ -225,27 +225,16 @@
 }
 
 export function selectMediaFolder<EF extends BaseField>(
-<<<<<<< HEAD
   config: ConfigWithDefaults<EF>,
   collection: CollectionWithDefaults<EF> | undefined | null,
-  entryMap: Entry | undefined | null,
-=======
-  config: Config<EF>,
-  collection: Collection<EF> | undefined | null,
   entry: Entry | undefined | null,
->>>>>>> bf7ebcae
   field: MediaField | undefined,
   currentFolder?: string,
 ) {
   let mediaFolder = folderFormatter(
     config.media_folder ?? '',
-<<<<<<< HEAD
-    entryMap,
+    entry,
     collection as CollectionWithDefaults,
-=======
-    entry,
-    collection as Collection,
->>>>>>> bf7ebcae
     config.media_folder ?? '',
     'media_folder',
     config.slug,
@@ -279,13 +268,8 @@
 
   let publicFolder = folderFormatter(
     config.public_folder ?? '',
-<<<<<<< HEAD
-    entryMap,
+    entry,
     collection as CollectionWithDefaults,
-=======
-    entry,
-    collection as Collection,
->>>>>>> bf7ebcae
     config.public_folder ?? '',
     'public_folder',
     config.slug,
@@ -293,13 +277,8 @@
 
   let mediaFolder = folderFormatter(
     config.media_folder ?? '',
-<<<<<<< HEAD
-    entryMap,
+    entry,
     collection as CollectionWithDefaults,
-=======
-    entry,
-    collection as Collection,
->>>>>>> bf7ebcae
     config.media_folder ?? '',
     'media_folder',
     config.slug,
