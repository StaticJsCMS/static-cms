import type { LocalePhrasesRoot } from '../types';

const bg: LocalePhrasesRoot = {
  auth: {
    login: 'Вход',
    loggingIn: 'Влизане...',
    loginWithNetlifyIdentity: 'Вход с Netlify Identity',
    loginWithBitbucket: 'Вход с Bitbucket',
    loginWithGitHub: 'Вход с GitHub',
    loginWithGitLab: 'Вход с GitLab',
    loginWithGitea: 'Вход с Gitea',
    errors: {
      email: 'Въведете вашия имейл.',
      password: 'Въведете паролата.',
      authTitle: undefined, // English translation: 'Error logging in'
      authBody: '%{details}',
      netlifyIdentityNotFound: undefined, // English translation: 'Netlify Identity plugin not found'
      identitySettings:
        'Няма достъп до настройките. Ако използвате git-gateway, не забравяйте да активирате услугата Identity и Git Gateway.',
    },
  },
  app: {
    header: {
      content: 'Съдържание',
      workflow: 'Работен процес',
      media: 'Мултимедийни файлове',
      quickAdd: 'Бързо добавяне',
    },
    app: {
      errorHeader: 'Грешка при зареждането на конфигурацията на CMS',
      configErrors: 'Грешки в конфигурацията',
      configNotFound: undefined, // English translation: 'Config not found'
      checkConfigYml: 'Проверете вашия файл config.yml.',
      loadingConfig: 'Зареждане на конфигурация ...',
      waitingBackend: 'В очакване на отговор от бекенда ...',
    },
    notFoundPage: {
      header: 'Не е намерен',
    },
  },
  collection: {
    sidebar: {
      collections: 'Колекции',
      allCollections: 'Всички колекции',
      searchAll: 'Търсете навсякъде',
      searchIn: 'Търсене в',
    },
    collectionTop: {
      sortBy: 'Сортирай по',
      viewAs: 'Виж като',
      newButton: 'Създай %{collectionLabel}',
      ascending: 'Възходящ',
      descending: 'Низходящ',
      searchResults: 'Ресултати от търсенето за "%{searchTerm}"',
      searchResultsInCollection: 'Ресултати от търсенето за "%{searchTerm}" в %{collection}',
      filterBy: 'Филтрирай по',
      groupBy: 'Групирай по',
    },
    entries: {
      loadingEntries: 'Зареждане на записи...',
      cachingEntries: 'Кеширане на записи...',
      longerLoading: 'Това може да отнеме няколко минути',
      noEntries: 'Няма записи',
    },
    groups: {
      other: 'Други',
      negateLabel: 'Не %{label}',
    },
    table: {
      summary: undefined, // English translation: 'Summary'
      collection: undefined, // English translation: 'Collection'
    },
    defaultFields: {
      author: {
        label: 'Автор',
      },
      updatedOn: {
        label: 'Обновено',
      },
    },
    notFound: undefined, // English translation: 'Collection not found'
  },
  editor: {
    editorControl: {
      field: {
        optional: 'незадължителен',
      },
    },
    editorControlPane: {
      widget: {
        required: '%{fieldLabel} е задължително.',
        regexPattern: '%{fieldLabel} не съответства на модела: %{pattern}.',
        processing: '%{fieldLabel} се обработва.',
        range: '%{fieldLabel} трябва да бъде между %{minValue} и %{maxValue}.',
        min: '%{fieldLabel} трябва да бъде поне %{minValue}.',
        max: '%{fieldLabel} трябва да бъде %{maxValue} или по-малко.',
        rangeCount: '%{fieldLabel} трябва да има между %{minCount} и %{maxCount} елемент(и).',
        rangeCountExact: '%{fieldLabel} трябва да има точно %{count} елемент(и).',
        rangeMin: undefined, // English translation: '%{fieldLabel} must have at least %{minCount} item(s).'
        rangeMax: undefined, // English translation: '%{fieldLabel} must have %{maxCount} or less item(s).'
        invalidPath: "'%{path}' не е валиден път",
        pathExists: "Пътят '%{path}' вече съществува",
        invalidColor: undefined, // English translation: 'Color '%{color}' is invalid.'
        invalidHexCode: undefined, // English translation: 'Hex codes must start with a # sign.'
      },
      i18n: {
        writingInLocale: 'Писане на %{locale}',
      },
    },
    editor: {
      onLeavePage: 'Наистина ли искате да напуснете тази страница?',
<<<<<<< HEAD
      onUpdatingWithUnsavedChangesBody:
        'Имате незапазени промени, моля, запазете преди актуализиране на състоянието.',
      onPublishingNotReadyBody:
        'Моля, актуализирайте състоянието на „Готово“, преди да публикувате',
      onPublishingWithUnsavedChangesBody:
        'Имате незапазени промени, моля, запазете преди публикуване.',
      onPublishingBody: 'Наистина ли искате да публикувате този запис?',
      onUnpublishingBody: 'Наистина ли искате да прекратите публикуването на този запис?',
=======
      onDeleteWithUnsavedChangesTitle: undefined, // English translation: 'Delete this published entry?'
>>>>>>> 9876bd40
      onDeleteWithUnsavedChangesBody:
        'Наистина ли искате да изтриете този публикуван запис, както и незаписаните промени от текущата сесия?',
      onDeletePublishedEntryTitle: undefined, // English translation: 'Delete this published entry?'
      onDeletePublishedEntryBody: 'Наистина ли искате да изтриете този публикуван запис?',
      onDeleteUnpublishedChangesWithUnsavedChangesBody:
        'Това ще изтрие всички непубликувани промени в този запис, както и незаписаните ви промени от текущата сесия. Все още ли искате да изтриете?',
      onDeleteUnpublishedChangesBody:
        'Всички непубликувани промени в този запис ще бъдат изтрити. Все още ли искате да изтриете?',
      loadingEntry: 'Зареждане на запис...',
    },
    editorInterface: {
      sideBySideI18n: undefined, // English translation: 'I18n Side by Side'
      preview: undefined, // English translation: 'Preview'
      toggleI18n: 'Превключване i18n',
      togglePreview: 'Превключване на визуализация',
      toggleScrollSync: 'Синхронизирай превъртане',
    },
    editorToolbar: {
      publishing: 'Публикуване...',
      publish: 'Публикувай',
      published: 'Публикуван',
      unpublish: 'Непубликувай',
      duplicate: 'Дублирай',
      unpublishing: 'Непубликуване...',
      publishAndCreateNew: 'Публикувай и създай нов',
      publishAndDuplicate: 'Публикувай и дублирай',
      deleteUnpublishedChanges: 'Изтриване на непубликувани промени',
      deleteUnpublishedEntry: 'Изтрий непубликувани записи',
      deletePublishedEntry: 'Изтрий публикувани записи',
      deleteEntry: 'Изтрий запис',
      saving: 'Запазване...',
      save: 'Запази',
      deleting: 'Изтриване...',
      updating: 'Актуализиране...',
      status: 'Cъстояние: %{status}',
      backCollection: 'Записване в %{collectionLabel} колекция',
      unsavedChanges: 'Незапазени Промени',
      changesSaved: 'Запазени промени',
      draft: 'Чернова',
      inReview: 'В ревю',
      ready: 'Готово',
      publishNow: 'Публикувай сега',
<<<<<<< HEAD
      deployPreviewPendingButtonLabel: 'Проверете  визуализацията',
      deployPreviewButtonLabel: 'Визуализация',
      deployButtonLabel: 'Изглед',
=======
      discardChanges: undefined, // English translation: 'Discard changes'
      discardChangesTitle: undefined, // English translation: 'Discard changes'
      discardChangesBody: undefined, // English translation: 'Are you sure you want to discard the unsaved changed?'
>>>>>>> 9876bd40
    },
    editorWidgets: {
      markdown: {
        bold: 'Удебелен',
        italic: 'Курсив',
        code: 'Код',
        link: 'Връзка',
        linkPrompt: 'Моля, въведете URL на връзката',
        headings: 'Заглавия',
        quote: 'Цитат',
        bulletedList: 'Маркиран Списък',
        numberedList: 'Номериран Списък',
        addComponent: 'Добави Компонент',
        richText: 'Форматиране на текст',
        markdown: 'Markdown',
        type: undefined, // English translation: 'Type...'
      },
      image: {
        choose: 'Избери изображение',
        chooseMultiple: undefined, // English translation: 'Choose images'
        chooseUrl: 'Вмъкване от URL',
        replaceUrl: 'Замяна с URL',
        promptUrl: 'Въведете URL адреса на изображението',
        chooseDifferent: 'Избери различно изображение',
        addMore: undefined, // English translation: 'Add more images'
        remove: 'Премахни изображение',
        removeAll: undefined, // English translation: 'Remove all images'
      },
      file: {
        choose: 'Избери файл file',
        chooseUrl: 'Вмъкване от URL',
        chooseMultiple: undefined, // English translation: 'Choose files'
        replaceUrl: 'Замяна с URL',
        promptUrl: 'Въведете URL адреса на файла',
        chooseDifferent: 'Избери различен файл',
        addMore: undefined, // English translation: 'Add more files'
        remove: 'Премахни файл',
        removeAll: undefined, // English translation: 'Remove all files'
      },
      folder: {
        choose: undefined, // English translation: 'Choose a folder'
        chooseUrl: undefined, // English translation: 'Insert folder path'
        chooseMultiple: undefined, // English translation: 'Choose folders'
        replaceUrl: undefined, // English translation: 'Replace with path'
        promptUrl: undefined, // English translation: 'Enter path of the folder'
        chooseDifferent: undefined, // English translation: 'Choose different folder'
        addMore: undefined, // English translation: 'Add more folders'
        remove: undefined, // English translation: 'Remove folder'
        removeAll: undefined, // English translation: 'Remove all folders'
      },
      unknownControl: {
        noControl: "Няма контрол за приспособлението '%{widget}'.",
      },
      unknownPreview: {
        noPreview: "Няма визуализация за приспособлението '%{widget}'.",
      },
      headingOptions: {
        headingOne: 'Heading 1',
        headingTwo: 'Heading 2',
        headingThree: 'Heading 3',
        headingFour: 'Heading 4',
        headingFive: 'Heading 5',
        headingSix: 'Heading 6',
      },
      datetime: {
        now: 'Сега',
        invalidDateTitle: undefined, // English translation: 'Invalid date'
        invalidDateBody: undefined, // English translation: 'The date you entered is invalid.'
      },
      list: {
        add: undefined, // English translation: 'Add %{item}'
        addType: undefined, // English translation: 'Add %{item}'
        noValue: undefined, // English translation: 'No value'
      },
      keyvalue: {
        key: undefined, // English translation: 'Key'
        value: undefined, // English translation: 'Value'
        uniqueKeys: undefined, // English translation: '%{keyLabel} must be unique'
      },
    },
  },
  mediaLibrary: {
    mediaLibraryCard: {
      draft: 'Чернова',
      copy: 'Копирай',
      copyUrl: 'Копирай URL',
      copyPath: 'Копитай път',
      copyName: 'Копитай име',
      copied: 'Копирано',
    },
    mediaLibrary: {
      onDeleteTitle: undefined, // English translation: 'Delete selected media?'
      onDeleteBody: 'Наистина ли искате да изтриете избрания медиен файл?',
      fileTooLargeTitle: undefined, // English translation: 'File too large'
      fileTooLargeBody:
        'Файлът е твърде голям.\nНастройките не позволяват запазване на файлове по-големи от %{size} kB.',
      alreadyExistsTitle: undefined, // English translation: 'File already exists'
      alreadyExistsBody: undefined, // English translation: '%{filename} already exists. Do you want to replace it?'
    },
    mediaLibraryModal: {
      loading: 'Зареждане...',
      noResults: 'Няма резултати.',
      noAssetsFound: 'Няма намерени ресурси.',
      noImagesFound: 'Няма намерени изображения.',
      private: 'Частен ',
      images: 'Изображения',
      mediaAssets: 'Медийни ресурси',
      search: 'Търсене...',
      uploading: 'Качване...',
      upload: 'Качи',
      download: 'Изтегли',
      deleting: 'Изтриване...',
      deleteSelected: 'Изтрай избрани',
      chooseSelected: 'Избери избрани',
      dropImages: undefined, // English translation: 'Drop images to upload'
      dropFiles: undefined, // English translation: 'Drop files to upload'
    },
    folderSupport: {
      newFolder: undefined, // English translation: 'New folder'
      createNewFolder: undefined, // English translation: 'Create new folder'
      enterFolderName: undefined, // English translation: 'Enter folder name...'
      home: undefined, // English translation: 'Home'
      up: undefined, // English translation: 'Up'
      upToFolder: undefined, // English translation: 'Up to %{folder}'
    },
  },
  ui: {
    common: {
      yes: undefined, // English translation: 'Yes'
      no: undefined, // English translation: 'No'
      okay: undefined, // English translation: 'OK'
    },
    default: {
      goBackToSite: 'Обратно към сайта',
    },
    localBackup: {
      hasLocalBackup: undefined, // English translation: 'Has local backup'
    },
    errorBoundary: {
      title: 'Грешка',
      details: 'Възникна грешка - моля ',
      reportIt: 'докладвайте в GitHub.',
      detailsHeading: 'Детайли',
      privacyWarning:
        'При отваряне на билет той автоматично се попълва предварително със съобщение за грешка и информация за отстраняване на грешки.\nМоля, проверете дали данните са верни и не съдържат поверителна информация.',
      recoveredEntry: {
        heading: 'Възстановен документ',
        warning: 'Моля, копирайте това съобщение някъде, преди да напуснете страницата!',
        copyButtonLabel: 'Копиране в клипборда',
      },
    },
    settingsDropdown: {
      darkMode: undefined, // English translation: 'Dark Mode'
      logOut: 'Изход',
    },
    toast: {
      onFailToLoadEntries: 'Неуспешно зареждане на записа: %{details}',
      onFailToPersist: 'Неуспешно запазване на записа: %{details}',
      onFailToPersistMedia: undefined, // English translation: 'Failed to persist media: %{details}'
      onFailToDelete: 'Неуспешно изтриване на записа: %{details}',
      onFailToDeleteMedia: undefined, // English translation: 'Failed to delete media: %{details}'
      onFailToUpdateStatus: 'Неуспешно актуализиране на състоянието: %{details}',
      missingRequiredField:
        'Извинете, пропуснахте задължително поле. Моля, попълнете преди запазване.',
      entrySaved: 'Записът е запазен',
      entryPublished: 'Записът е публикуван',
      entryUnpublished: 'Записът е непубликуван',
      onFailToPublishEntry: 'Неуспешно публикуване на запис: %{details}',
      onFailToUnpublishEntry: 'Неуспешно премахване на публикацията на записа: %{details}',
      entryUpdated: 'Статусът на записа е актуализиран',
      onDeleteUnpublishedChangesBody: 'Непубликуваните промени са изтрити',
      onFailToAuth: '%{details}',
      onLoggedOut: 'Излезли сте. Моля, запазете всички данни и влезте отново',
      onBackendDown: 'Има прекъсване в работата на бекенда. Виж детайлите %{details}',
    },
  },
  workflow: {
    workflow: {
      loading: 'Зареждане на редакционни записи',
      workflowHeading: 'Редакционен работен процес',
      newPost: 'Нова публикация',
      description:
        'Броят на записите, които очакват проверка -% {smart_count}, готови за публикуване -% {readyCount}. |||| Броят на записите, които очакват проверка -% {smart_count}, готови за публикуване -% {readyCount}. ',
      dateFormat: 'MMMM D',
    },
    workflowCard: {
      lastChange: '%{date}, %{author}',
      lastChangeNoAuthor: '%{date}',
      lastChangeNoDate: '%{author}',
      deleteChanges: 'Изтриване на промените',
      deleteNewEntry: 'Изтриване на нов запис',
      pubChanges: 'Публикуване на промени',
      objavNewEntry: 'Публикуване на нов запис',
    },
    workflowList: {
      onDeleteEntry: 'Наистина ли искате да изтриете този запис?',
      onPublishingNotReadyEntry:
        'Могат да се публикуват само елементи със статус "Готов". Плъзенете картата в колоната "Готов" за да активирате публикуването.',
      onPublishEntry: 'Наистина ли искате да публикувате този запис?',
      draft: 'Чернови',
      pending_review: 'В Ревю',
      pending_publish: 'Готов',
      currentEntries: '%{smart_count} запис |||| %{smart_count} записи',
    },
  },
};

export default bg;<|MERGE_RESOLUTION|>--- conflicted
+++ resolved
@@ -96,8 +96,8 @@
         max: '%{fieldLabel} трябва да бъде %{maxValue} или по-малко.',
         rangeCount: '%{fieldLabel} трябва да има между %{minCount} и %{maxCount} елемент(и).',
         rangeCountExact: '%{fieldLabel} трябва да има точно %{count} елемент(и).',
-        rangeMin: undefined, // English translation: '%{fieldLabel} must have at least %{minCount} item(s).'
-        rangeMax: undefined, // English translation: '%{fieldLabel} must have %{maxCount} or less item(s).'
+        rangeMin: '%{fieldLabel} трябва да бъде поне %{minCount} елемент(и).',
+        rangeMax: '%{fieldLabel} трябва да бъде %{maxCount} или по-малко елемент(и).',
         invalidPath: "'%{path}' не е валиден път",
         pathExists: "Пътят '%{path}' вече съществува",
         invalidColor: undefined, // English translation: 'Color '%{color}' is invalid.'
@@ -109,7 +109,6 @@
     },
     editor: {
       onLeavePage: 'Наистина ли искате да напуснете тази страница?',
-<<<<<<< HEAD
       onUpdatingWithUnsavedChangesBody:
         'Имате незапазени промени, моля, запазете преди актуализиране на състоянието.',
       onPublishingNotReadyBody:
@@ -118,9 +117,7 @@
         'Имате незапазени промени, моля, запазете преди публикуване.',
       onPublishingBody: 'Наистина ли искате да публикувате този запис?',
       onUnpublishingBody: 'Наистина ли искате да прекратите публикуването на този запис?',
-=======
       onDeleteWithUnsavedChangesTitle: undefined, // English translation: 'Delete this published entry?'
->>>>>>> 9876bd40
       onDeleteWithUnsavedChangesBody:
         'Наистина ли искате да изтриете този публикуван запис, както и незаписаните промени от текущата сесия?',
       onDeletePublishedEntryTitle: undefined, // English translation: 'Delete this published entry?'
@@ -163,15 +160,12 @@
       inReview: 'В ревю',
       ready: 'Готово',
       publishNow: 'Публикувай сега',
-<<<<<<< HEAD
       deployPreviewPendingButtonLabel: 'Проверете  визуализацията',
       deployPreviewButtonLabel: 'Визуализация',
       deployButtonLabel: 'Изглед',
-=======
       discardChanges: undefined, // English translation: 'Discard changes'
       discardChangesTitle: undefined, // English translation: 'Discard changes'
       discardChangesBody: undefined, // English translation: 'Are you sure you want to discard the unsaved changed?'
->>>>>>> 9876bd40
     },
     editorWidgets: {
       markdown: {
@@ -329,6 +323,7 @@
     },
     toast: {
       onFailToLoadEntries: 'Неуспешно зареждане на записа: %{details}',
+      onFailToLoadDeployPreview: 'Неуспешно зареждане на визуализация: %{details}',
       onFailToPersist: 'Неуспешно запазване на записа: %{details}',
       onFailToPersistMedia: undefined, // English translation: 'Failed to persist media: %{details}'
       onFailToDelete: 'Неуспешно изтриване на записа: %{details}',
