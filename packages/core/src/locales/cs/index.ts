--- conflicted
+++ resolved
@@ -110,7 +110,6 @@
     },
     editor: {
       onLeavePage: 'Chcete opravdu opustit tuto stránku?',
-<<<<<<< HEAD
       onUpdatingWithUnsavedChangesBody:
         'Máte neuložené změny. Uložte je prosím před změnou statusu.',
       onPublishingNotReadyBody: 'Změňte stav na „Připraveno“ před publikováním.',
@@ -118,9 +117,7 @@
         'Máte neuložené změny, prosím uložte je před publikováním.',
       onPublishingBody: 'Chcete opravdu publikovat tento záznam?',
       onUnpublishingBody: 'Chcete opravdu zrušit publikování tohoto záznamu?',
-=======
       onDeleteWithUnsavedChangesTitle: undefined, // English translation: 'Delete this published entry?'
->>>>>>> 9876bd40
       onDeleteWithUnsavedChangesBody:
         'Chcete opravdu vymazat tento publikovaný záznam a všechny neuložené změny z této relace?',
       onDeletePublishedEntryTitle: undefined, // English translation: 'Delete this published entry?'
@@ -163,15 +160,12 @@
       inReview: 'V revizi',
       ready: 'Připraveno',
       publishNow: 'Publikovat teď',
-<<<<<<< HEAD
       deployPreviewPendingButtonLabel: 'Zkontrolovat náhled',
       deployPreviewButtonLabel: 'Zobrazit náhled',
       deployButtonLabel: 'Zobrazit na webu',
-=======
       discardChanges: undefined, // English translation: 'Discard changes'
       discardChangesTitle: undefined, // English translation: 'Discard changes'
       discardChangesBody: undefined, // English translation: 'Are you sure you want to discard the unsaved changed?'
->>>>>>> 9876bd40
     },
     editorWidgets: {
       markdown: {
@@ -327,6 +321,7 @@
     },
     toast: {
       onFailToLoadEntries: 'Chyba při načítání záznamu: %{details}',
+      onFailToLoadDeployPreview: 'Chyba při načítání náhledu: %{details}',
       onFailToPersist: 'Chyba při ukládání záznamu: %{details}',
       onFailToPersistMedia: undefined, // English translation: 'Failed to persist media: %{details}'
       onFailToDelete: 'Chyba při vymazávání záznamu: %{details}',
