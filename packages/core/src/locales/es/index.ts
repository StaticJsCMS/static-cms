--- conflicted
+++ resolved
@@ -110,7 +110,6 @@
     },
     editor: {
       onLeavePage: '¿Estás seguro de que quieres dejar esta página?',
-<<<<<<< HEAD
       onUpdatingWithUnsavedChangesBody:
         'Tiene cambios no guardados, por favor, guárdelos antes de actualizar el estado.',
       onPublishingNotReadyBody: 'Por favor, actualice el estado a "Ready" antes de publicar.',
@@ -118,9 +117,7 @@
         'Tiene cambios no guardados, por favor guárdelos antes de publicarlos.',
       onPublishingBody: '¿Estás seguro de que quieres publicar esta entrada?',
       onUnpublishingBody: '¿Estás seguro de que quieres retirar esta entrada?',
-=======
       onDeleteWithUnsavedChangesTitle: undefined, // English translation: 'Delete this published entry?'
->>>>>>> 9876bd40
       onDeleteWithUnsavedChangesBody:
         '¿Está seguro de que desea eliminar esta entrada publicada, así como los cambios no guardados de la sesión actual?',
       onDeletePublishedEntryTitle: undefined, // English translation: 'Delete this published entry?'
@@ -142,6 +139,7 @@
       publishing: 'Publicando...',
       publish: 'Publicar',
       published: 'Publicado',
+      unpublish: 'Retirar',
       duplicate: 'Duplicar',
       unpublishing: 'Retirando...',
       publishAndCreateNew: 'Publicar y crear nuevo',
@@ -162,15 +160,12 @@
       inReview: 'En revisión',
       ready: 'Listo',
       publishNow: 'Publicar ahora',
-<<<<<<< HEAD
       deployPreviewPendingButtonLabel: 'Comprobar Vista Previa',
       deployPreviewButtonLabel: 'Ver Vista Previa',
       deployButtonLabel: 'Ver publicación',
-=======
       discardChanges: undefined, // English translation: 'Discard changes'
       discardChangesTitle: undefined, // English translation: 'Discard changes'
       discardChangesBody: undefined, // English translation: 'Are you sure you want to discard the unsaved changed?'
->>>>>>> 9876bd40
     },
     editorWidgets: {
       markdown: {
@@ -327,6 +322,7 @@
     },
     toast: {
       onFailToLoadEntries: 'No se ha podido cargar la entrada: %{details}',
+      onFailToLoadDeployPreview: 'No se ha podido cargar la vista previa: %{details}',
       onFailToPersist: 'No se ha podido guardar la entrada: %{details}',
       onFailToPersistMedia: undefined, // English translation: 'Failed to persist media: %{details}'
       onFailToDelete: 'No se ha podido borrar la entrada: %{details}',
