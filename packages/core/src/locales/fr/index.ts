import type { LocalePhrasesRoot } from '../types';

const fr: LocalePhrasesRoot = {
  auth: {
    login: 'Se connecter',
    loggingIn: 'Connexion en cours...',
    loginWithNetlifyIdentity: 'Se connecter avec Netlify Identity',
    loginWithBitbucket: 'Se connecter avec Bitbucket',
    loginWithGitHub: 'Se connecter avec GitHub',
    loginWithGitLab: 'Se connecter avec GitLab',
    loginWithGitea: 'Se connecter avec Gitea',
    errors: {
      email: "Assurez-vous d'avoir entré votre email.",
      password: 'Merci de saisir votre mot de passe.',
      authTitle: undefined, // English translation: 'Error logging in'
      authBody: '%{details}',
      netlifyIdentityNotFound: undefined, // English translation: 'Netlify Identity plugin not found'
      identitySettings:
        "Impsosible d'accéder aux paramètres d'identité. Si vous utilisez le backend git-gateway, merci de vous assurer que vous avez bien activé le service Identity et la passerelle Git.",
    },
  },
  app: {
    header: {
      content: 'Contenus',
      workflow: 'Flux',
      media: 'Media',
      quickAdd: 'Ajout rapide',
    },
    app: {
      loading: 'Chargement...',
      errorHeader: 'Erreur au chargement de la configuration du CMS',
      configErrors: 'Erreurs de configuration',
      configNotFound: undefined, // English translation: 'Config not found'
      checkConfigYml: 'Vérifiez votre fichier config.yml.',
      loadingConfig: 'Chargement de la configuration...',
      waitingBackend: 'En attente du serveur...',
    },
    notFoundPage: {
      header: 'Introuvable',
    },
  },
  collection: {
    sidebar: {
      collections: 'Collections',
      allCollections: 'Toutes les collections',
      searchAll: 'Tout rechercher',
      searchIn: 'Rechercher dans',
    },
    collectionTop: {
      sortBy: 'Trier par',
      viewAs: 'Voir comme',
      newButton: 'Créer une entrée de type %{collectionLabel}',
      ascending: 'Croissant',
      descending: 'Décroissant',
      searchResults: 'Résultats de la recherche pour "%{searchTerm}"',
      searchResultsInCollection:
        'Résultats de la recherche pour "%{searchTerm}" dans %{collection}',
      filterBy: 'Filtrer par',
      groupBy: 'Grouper par',
    },
    entries: {
      loadingEntries: 'Chargement des entrées',
      cachingEntries: 'Mise en cache des entrées',
      longerLoading: 'Cela peut prendre quelques minutes',
      noEntries: 'Aucune entrée',
    },
    groups: {
      other: 'Autre',
      negateLabel: 'Non %{label}',
    },
    table: {
      summary: undefined, // English translation: 'Summary'
      collection: undefined, // English translation: 'Collection'
    },
    defaultFields: {
      author: {
        label: 'Auteur',
      },
      updatedOn: {
        label: 'Mis à jour le',
      },
    },
    notFound: undefined, // English translation: 'Collection not found'
  },
  editor: {
    editorControl: {
      field: {
        optional: 'optionnel',
      },
    },
    editorControlPane: {
      widget: {
        required: 'Le champ %{fieldLabel} est requis.',
        regexPattern: 'Le champ %{fieldLabel} ne correspond pas au schéma: %{pattern}.',
        processing: 'Le champ %{fieldLabel} est en cours de traitement.',
        range: 'Le champ %{fieldLabel} doit être compris entre %{minValue} et %{maxValue}.',
        min: 'Le champ %{fieldLabel} doit avoir une valeur de %{minValue} ou plus.',
        max: 'Le champ %{fieldLabel} doit avoir une valeur de %{maxValue} ou moins.',
        rangeCount: '%{fieldLabel} doit avoir entre %{minCount} et %{maxCount} élément(s).',
        rangeCountExact: '%{fieldLabel} doit avoir exactement %{count} éléments(s).',
        rangeMin: '%{fieldLabel} doit avoir au moins %{minCount} éléments(s).',
        rangeMax: '%{fieldLabel} doit avoir %{maxCount} éléments(s) ou moins.',
        invalidPath: "'%{path}' n'est pas un chemin valide",
        pathExists: "Le chemin '%{path}' existe déjà",
        invalidColor: undefined, // English translation: 'Color '%{color}' is invalid.'
        invalidHexCode: undefined, // English translation: 'Hex codes must start with a # sign.'
      },
      i18n: {
        writingInLocale: 'Écrire en %{locale}',
      },
    },
    editor: {
      onLeavePage: 'Voulez-vous vraiment quitter cette page ?',
<<<<<<< HEAD
      onUpdatingWithUnsavedChangesBody:
        'Veuillez enregistrer vos modifications avant de mettre à jour le statut.',
      onPublishingNotReadyBody: 'Veuillez mettre à jour le statut à "Prêt" avant de publier.',
      onPublishingWithUnsavedChangesBody:
        'Veuillez enregistrer vos modifications avant de publier.',
      onPublishingBody: 'Voulez-vous vraiment publier cette entrée ?',
      onUnpublishingBody: 'Voulez-vous vraiment dépublier cette entrée ?',
=======
      onDeleteWithUnsavedChangesTitle: undefined, // English translation: 'Delete this published entry?'
>>>>>>> 9876bd40
      onDeleteWithUnsavedChangesBody:
        'Voulez-vous vraiment supprimer cette entrée publiée ainsi que vos modifications non enregistrées de cette session ?',
      onDeletePublishedEntryTitle: undefined, // English translation: 'Delete this published entry?'
      onDeletePublishedEntryBody: 'Voulez-vous vraiment supprimer cette entrée publiée ?',
      onDeleteUnpublishedChangesWithUnsavedChangesBody:
        'Ceci supprimera toutes les modifications non publiées de cette entrée ainsi que vos modifications non enregistrées de cette session. Voulez-vous toujours supprimer ?',
      onDeleteUnpublishedChangesBody:
        'Toutes les modifications non publiées de cette entrée seront supprimées. Voulez-vous toujours supprimer ?',
      loadingEntry: "Chargement de l'entrée...",
    },
    editorInterface: {
      sideBySideI18n: undefined, // English translation: 'I18n Side by Side'
      preview: undefined, // English translation: 'Preview'
      toggleI18n: 'Édition multilingue',
      togglePreview: 'Aperçu',
      toggleScrollSync: 'Défilement synchronisé',
    },
    editorToolbar: {
      publishing: 'Publication...',
      publish: 'Publier',
      published: 'Publiée',
      duplicate: 'Dupliquer',
      unpublishing: 'Dépublication...',
      publishAndCreateNew: 'Publier et créer une nouvelle entrée',
      publishAndDuplicate: 'Publier et dupliquer',
      deleteUnpublishedChanges: 'Supprimer les modications non publiées',
      deleteUnpublishedEntry: "Supprimer l'entrée non publiée",
      deletePublishedEntry: "Supprimer l'entrée publiée",
      deleteEntry: "Supprimer l'entrée",
      saving: 'Enregistrement...',
      save: 'Enregistrer',
      deleting: 'Suppression...',
      updating: 'Mise à jour...',
      status: 'Statut: %{status}',
      backCollection: ' Écriture dans la collection %{collectionLabel}',
      unsavedChanges: 'Modifications non enregistrées',
      changesSaved: 'Modifications enregistrées',
      draft: 'Brouillon',
      inReview: 'En cours de révision',
      ready: 'Prêt',
      publishNow: 'Publier maintenant',
<<<<<<< HEAD
      deployPreviewPendingButtonLabel: "Vérifier l'aperçu",
      deployPreviewButtonLabel: "Voir l'aperçu",
      deployButtonLabel: 'Voir en direct',
=======
      discardChanges: undefined, // English translation: 'Discard changes'
      discardChangesTitle: undefined, // English translation: 'Discard changes'
      discardChangesBody: undefined, // English translation: 'Are you sure you want to discard the unsaved changed?'
>>>>>>> 9876bd40
    },
    editorWidgets: {
      markdown: {
        bold: 'Gras',
        italic: 'Italique',
        code: 'Code',
        link: 'Lien',
        linkPrompt: "Entrer l'adresse web du lien",
        headings: 'Titres',
        quote: 'Citation',
        bulletedList: 'Liste à puces',
        numberedList: 'Liste numérotée',
        addComponent: 'Ajouter un composant',
        richText: 'Texte enrichi',
        markdown: 'Markdown',
        type: undefined, // English translation: 'Type...'
      },
      image: {
        choose: 'Choisir une image',
        chooseMultiple: undefined, // English translation: 'Choose images'
        chooseUrl: 'Insérer depuis une adresse web',
        replaceUrl: 'Remplacer depuis une adresse web',
        promptUrl: "Entrer l'adresse web de l'image",
        chooseDifferent: 'Choisir une image différente',
        addMore: undefined, // English translation: 'Add more images'
        remove: "Supprimer l'image",
        removeAll: undefined, // English translation: 'Remove all images'
      },
      file: {
        choose: 'Choisir un fichier',
        chooseUrl: 'Insérer depuis une adresse web',
        chooseMultiple: undefined, // English translation: 'Choose files'
        replaceUrl: 'Remplacer depuis une adresse web',
        promptUrl: "Entrer l'adresse web du fichier",
        chooseDifferent: 'Choisir un fichier différent',
        addMore: undefined, // English translation: 'Add more files'
        remove: 'Effacer le fichier',
        removeAll: undefined, // English translation: 'Remove all files'
      },
      folder: {
        choose: undefined, // English translation: 'Choose a folder'
        chooseUrl: undefined, // English translation: 'Insert folder path'
        chooseMultiple: undefined, // English translation: 'Choose folders'
        replaceUrl: undefined, // English translation: 'Replace with path'
        promptUrl: undefined, // English translation: 'Enter path of the folder'
        chooseDifferent: undefined, // English translation: 'Choose different folder'
        addMore: undefined, // English translation: 'Add more folders'
        remove: undefined, // English translation: 'Remove folder'
        removeAll: undefined, // English translation: 'Remove all folders'
      },
      unknownControl: {
        noControl: "Pas de contrôle pour le gadget '%{widget}'.",
      },
      unknownPreview: {
        noPreview: "Pas d'aperçu pour le gadget '%{widget}'.",
      },
      headingOptions: {
        headingOne: 'Titre 1',
        headingTwo: 'Titre 2',
        headingThree: 'Titre 3',
        headingFour: 'Titre 4',
        headingFive: 'Titre 5',
        headingSix: 'Titre 6',
      },
      datetime: {
        now: 'Maintenant',
        invalidDateTitle: undefined, // English translation: 'Invalid date'
        invalidDateBody: undefined, // English translation: 'The date you entered is invalid.'
      },
      list: {
        add: 'Ajouter %{item}',
        addType: 'Ajouter une entrée de type %{item}',
        noValue: undefined, // English translation: 'No value'
      },
      keyvalue: {
        key: undefined, // English translation: 'Key'
        value: undefined, // English translation: 'Value'
        uniqueKeys: undefined, // English translation: '%{keyLabel} must be unique'
      },
    },
  },
  mediaLibrary: {
    mediaLibraryCard: {
      draft: 'Brouillon',
      copy: 'Copier',
      copyUrl: "Copier l'adresse web",
      copyPath: "Copier le chemin d'accès",
      copyName: 'Copier le nom',
      copied: 'Copié',
    },
    mediaLibrary: {
      onDeleteTitle: undefined, // English translation: 'Delete selected media?'
      onDeleteBody: 'Voulez-vous vraiment supprimer la ressource sélectionné ?',
      fileTooLargeTitle: undefined, // English translation: 'File too large'
      fileTooLargeBody:
        "Le fichier est trop volumineux.\nL'instance est configurée pour bloquer les envois de plus de %{size} kB.",
      alreadyExistsTitle: undefined, // English translation: 'File already exists'
      alreadyExistsBody: undefined, // English translation: '%{filename} already exists. Do you want to replace it?'
    },
    mediaLibraryModal: {
      noResults: 'Aucun résultat.',
      noAssetsFound: 'Aucune ressource trouvée.',
      noImagesFound: 'Aucune image trouvée.',
      private: 'Privé ',
      images: 'Images',
      mediaAssets: 'Ressources',
      search: 'Recherche...',
      uploading: 'Téléversement...',
      upload: 'Téléverser une nouvelle ressource',
      download: 'Télécharger',
      deleting: 'Suppression...',
      deleteSelected: 'Supprimer les éléments sélectionnés',
      chooseSelected: 'Choisir les éléments sélectionnés',
      dropImages: undefined, // English translation: 'Drop images to upload'
      dropFiles: undefined, // English translation: 'Drop files to upload'
    },
    folderSupport: {
      newFolder: undefined, // English translation: 'New folder'
      createNewFolder: undefined, // English translation: 'Create new folder'
      enterFolderName: undefined, // English translation: 'Enter folder name...'
      home: undefined, // English translation: 'Home'
      up: undefined, // English translation: 'Up'
      upToFolder: undefined, // English translation: 'Up to %{folder}'
    },
  },
  ui: {
    common: {
      yes: undefined, // English translation: 'Yes'
      no: undefined, // English translation: 'No'
      okay: undefined, // English translation: 'OK'
    },
    default: {
      goBackToSite: 'Retourner sur le site',
    },
    localBackup: {
      hasLocalBackup: undefined, // English translation: 'Has local backup'
    },
    errorBoundary: {
      title: 'Erreur',
      details: 'Une erreur est survenue, veuillez ',
      reportIt: 'la signaler sur GitHub.',
      detailsHeading: 'Détails',
      privacyWarning:
        "Ouvrir une issue la préremplie avec le message d'erreur et des données de déboggage.\nMerci de vérifier l'exactitude des informations et de supprimer toute donnée sensible si nécessaire.",
      recoveredEntry: {
        heading: 'Document récupéré',
        warning: 'Veuillez copier/coller ceci quelque part avant de naviguer ailleurs!',
        copyButtonLabel: 'Copier dans le presse-papier',
      },
    },
    settingsDropdown: {
      darkMode: undefined, // English translation: 'Dark Mode'
      logOut: 'Déconnexion',
    },
    toast: {
      onFailToLoadEntries: "Échec du chargement de l'entrée : %{details}",
      onFailToPersist: "Échec de l'enregistrement de l'entrée : %{details}",
      onFailToPersistMedia: undefined, // English translation: 'Failed to persist media: %{details}'
      onFailToDelete: "Échec de la suppression de l'entrée : %{details}",
      onFailToDeleteMedia: undefined, // English translation: 'Failed to delete media: %{details}'
      onFailToUpdateStatus: 'Échec de la mise à jour du statut : %{details}',
      missingRequiredField:
        'Oops, il manque un champ requis. Veuillez le renseigner avant de soumettre.',
      entrySaved: 'Entrée enregistrée',
      entryPublished: 'Entrée publiée',
      entryUnpublished: 'Entrée dépubliée',
      onFailToPublishEntry: 'Échec de la publication : %{details}',
      onFailToUnpublishEntry: "Impossible de dépublier l'entrée : %{details}",
      entryUpdated: "Statut de l'entrée mis à jour",
      onDeleteUnpublishedChangesBody: 'Modifications non publiées supprimées',
      onFailToAuth: '%{details}',
      onLoggedOut: 'Vous avez été déconnecté, merci de sauvegarder les données et vous reconnecter',
      onBackendDown:
        "Le serveur est actuellement hors-service. Pour plus d'informations : %{details}",
    },
  },
  workflow: {
    workflow: {
      loading: 'Chargement des entrées du flux éditorial',
      workflowHeading: 'Flux éditorial',
      newPost: 'Nouvel article',
      description:
        '%{smart_count} entrée(s) en attente de revue, %{readyCount} prête(s) à être publiée(s). |||| %{smart_count} entrée(s) en attente de revue, %{readyCount} prête(s) à être publiée(s). ',
      dateFormat: 'MMMM D',
    },
    workflowCard: {
      lastChange: '%{date} par %{author}',
      lastChangeNoAuthor: '%{date}',
      lastChangeNoDate: 'par %{author}',
      deleteChanges: 'Supprimer les mofications',
      deleteNewEntry: 'Supprimer la nouvelle entrée',
      publishChanges: 'Publier les modifications',
      publishNewEntry: 'Publier la nouvelle entrée',
    },
    workflowList: {
      onDeleteEntry: 'Voulez-vous vraiment supprimer cette entrée ?',
      onPublishingNotReadyEntry:
        'Seuls les éléments ayant le statut "Prêt" peuvent être publiés. Veuillez glisser/déposer la carte dans la colonne "Prêt" pour activer la publication',
      onPublishEntry: 'Voulez-vous vraiment publier cette entrée ?',
      draft: 'Brouillons',
      pending_review: 'En cours de révision',
      pending_publish: 'Prêt',
      currentEntries: '%{smart_count} entrée |||| %{smart_count} entrées',
    },
  },
};

export default fr;<|MERGE_RESOLUTION|>--- conflicted
+++ resolved
@@ -111,7 +111,6 @@
     },
     editor: {
       onLeavePage: 'Voulez-vous vraiment quitter cette page ?',
-<<<<<<< HEAD
       onUpdatingWithUnsavedChangesBody:
         'Veuillez enregistrer vos modifications avant de mettre à jour le statut.',
       onPublishingNotReadyBody: 'Veuillez mettre à jour le statut à "Prêt" avant de publier.',
@@ -119,9 +118,7 @@
         'Veuillez enregistrer vos modifications avant de publier.',
       onPublishingBody: 'Voulez-vous vraiment publier cette entrée ?',
       onUnpublishingBody: 'Voulez-vous vraiment dépublier cette entrée ?',
-=======
       onDeleteWithUnsavedChangesTitle: undefined, // English translation: 'Delete this published entry?'
->>>>>>> 9876bd40
       onDeleteWithUnsavedChangesBody:
         'Voulez-vous vraiment supprimer cette entrée publiée ainsi que vos modifications non enregistrées de cette session ?',
       onDeletePublishedEntryTitle: undefined, // English translation: 'Delete this published entry?'
@@ -143,6 +140,7 @@
       publishing: 'Publication...',
       publish: 'Publier',
       published: 'Publiée',
+      unpublish: 'Dépublier',
       duplicate: 'Dupliquer',
       unpublishing: 'Dépublication...',
       publishAndCreateNew: 'Publier et créer une nouvelle entrée',
@@ -163,15 +161,12 @@
       inReview: 'En cours de révision',
       ready: 'Prêt',
       publishNow: 'Publier maintenant',
-<<<<<<< HEAD
       deployPreviewPendingButtonLabel: "Vérifier l'aperçu",
       deployPreviewButtonLabel: "Voir l'aperçu",
       deployButtonLabel: 'Voir en direct',
-=======
       discardChanges: undefined, // English translation: 'Discard changes'
       discardChangesTitle: undefined, // English translation: 'Discard changes'
       discardChangesBody: undefined, // English translation: 'Are you sure you want to discard the unsaved changed?'
->>>>>>> 9876bd40
     },
     editorWidgets: {
       markdown: {
@@ -328,6 +323,7 @@
     },
     toast: {
       onFailToLoadEntries: "Échec du chargement de l'entrée : %{details}",
+      onFailToLoadDeployPreview: "Échec du chargement de l'aperçu : %{details}",
       onFailToPersist: "Échec de l'enregistrement de l'entrée : %{details}",
       onFailToPersistMedia: undefined, // English translation: 'Failed to persist media: %{details}'
       onFailToDelete: "Échec de la suppression de l'entrée : %{details}",
