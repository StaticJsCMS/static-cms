import type { LocalePhrasesRoot } from '../types';

const he: LocalePhrasesRoot = {
  auth: {
    login: 'התחברות',
    loggingIn: 'התחברות...',
    loginWithNetlifyIdentity: 'התחברות עם Netlify Identity',
    loginWithBitbucket: 'התחברות עם Bitbucket',
    loginWithGitHub: 'התחברות עם GitHub',
    loginWithGitLab: 'התחברות עם GitLab',
    loginWithGitea: 'התחברות עם Gitea',
    errors: {
      email: 'נא  לא לשכוח להקליד את כתובת המייל',
      password: 'נא להקליד את הסיסמה.',
      authTitle: undefined, // English translation: 'Error logging in'
      authBody: '%{details}',
      netlifyIdentityNotFound: undefined, // English translation: 'Netlify Identity plugin not found'
      identitySettings:
        'הגדרות אימות הזהות אינן נגישות. כאשר משתמשים ב-git-gateway כשירות ה-backend יש לוודא ששירות אימות הזהות ו-Git Gateway הופעלו.',
    },
  },
  app: {
    header: {
      content: 'תוכן',
      workflow: 'ניהול אייטמים לפני הפרסום',
      media: 'מדיה',
      quickAdd: 'הוספה מהירה',
    },
    app: {
      loading: 'טעינה...',
      errorHeader: 'אירעה שגיאה בטעינת הגדרות מערכת ניהול התוכן',
      configErrors: 'שגיאות בהגדרות',
      configNotFound: undefined, // English translation: 'Config not found'
      checkConfigYml: 'יש לבדוק את הקובץ config.yml.',
      loadingConfig: 'טעינת הגדרות...',
      waitingBackend: 'ממתין לטעינת ה-backend...',
    },
    notFoundPage: {
      header: 'לא נמצא',
    },
  },
  collection: {
    sidebar: {
      collections: 'קטגוריות',
      allCollections: 'כל הקטגוריות',
      searchAll: 'חיפוש כללי',
      searchIn: 'חיפוש בקטגוריית',
    },
    collectionTop: {
      sortBy: 'מיון לפי',
      viewAs: 'תצוגה לפי',
      newButton: 'חדש %{collectionLabel}',
      ascending: 'בסדר עולה',
      descending: 'בסדר יורד',
      searchResults: 'תוצאות חיפוש עבור "%{searchTerm}"',
      searchResultsInCollection: 'תוצאות חיפוש עבור "%{searchTerm}" ב%{collection}',
      filterBy: 'סינון לפי',
      groupBy: 'ארגון לפי',
    },
    entries: {
      loadingEntries: 'טעינת אייטמים...',
      cachingEntries: 'שמירת אייטמים בזכרון המטמון',
      longerLoading: 'התהליך עשוי להימשך כמה דקות',
      noEntries: 'לא נמצאו אייטמים',
    },
    groups: {
      other: 'אחר',
      negateLabel: 'לא %{label}',
    },
    table: {
      summary: undefined, // English translation: 'Summary'
      collection: undefined, // English translation: 'Collection'
    },
    defaultFields: {
      author: {
        label: 'מאת',
      },
      updatedOn: {
        label: 'עודכן בתאריך',
      },
    },
    notFound: undefined, // English translation: 'Collection not found'
  },
  editor: {
    editorControl: {
      field: {
        optional: 'רשות',
      },
    },
    editorControlPane: {
      widget: {
        required: '%{fieldLabel} הוא שדה חובה.',
        regexPattern: '%{fieldLabel} לא תואם לדפוס %{pattern}.',
        processing: '%{fieldLabel} מעובד.',
        range: '%{fieldLabel} חייב להיות בין %{minValue} לבין %{maxValue}.',
        min: '%{fieldLabel} חייב להיות לפחות %{minValue}.',
        max: '%{fieldLabel} חייב להיות %{maxValue} או פחות.',
        rangeCount: '%{fieldLabel} חייב לכלול בין %{minCount} לבין %{maxCount} אייטמים.',
        rangeCountExact: '%{fieldLabel} חייב לכלול בדיוק %{count} אייטמים.',
        rangeMin: '%{fieldLabel} חייב לכלול לפחות %{minCount} אייטמים',
        rangeMax: '%{fieldLabel} חייב לכלול %{maxCount} אייטמים לכל היותר.',
        invalidPath: "'%{path}' אינו URL תקין",
        pathExists: "'%{path}' כבר קיים",
        invalidColor: undefined, // English translation: 'Color '%{color}' is invalid.'
        invalidHexCode: undefined, // English translation: 'Hex codes must start with a # sign.'
      },
      i18n: {
        writingInLocale: 'כתיבה בשפה ה%{locale}',
      },
    },
    editor: {
      onLeavePage: 'האם ברצונך לעבור לעמוד אחר ללא שמירה?',
<<<<<<< HEAD
      onUpdatingWithUnsavedChangesBody:
        'בוצעו שינויים שלא נשמרו. יש לבצע שמירה לפני עדכון מצב האייטם.',
      onPublishingNotReadyBody: 'נא לשנות את מצב האייטם ל״מוכן לפרסום״ לפני הפרסום.',
      onPublishingWithUnsavedChangesBody: 'בוצעו שינויים שלא נשמרו. יש לבצע שמירה לפני הפרסום.',
      onPublishingBody: 'האם ברצונך לפרסם את האייטם?',
      onUnpublishingBody: 'האם ברצונך לבטל את פרסום האייטם?',
=======
      onDeleteWithUnsavedChangesTitle: undefined, // English translation: 'Delete this published entry?'
>>>>>>> 9876bd40
      onDeleteWithUnsavedChangesBody:
        'האם ברצונך למחוק את האייטם הזה לפני פרסומו, וכן את השינויים שבוצעו כעת וטרם נשמרו?',
      onDeletePublishedEntryTitle: undefined, // English translation: 'Delete this published entry?'
      onDeletePublishedEntryBody: 'האם ברצונך למחוק את האייטם הזה לאחר פרסומו?',
      onDeleteUnpublishedChangesWithUnsavedChangesBody:
        'פעולה זו תמחק את כל השינויים שבוצעו באייטם זה ולא פורסמו, וכן את השינויים שבוצעו כעת וטרם נשמרו. האם ברצונך למחוק?',
      onDeleteUnpublishedChangesBody:
        'כל השינויים שבוצעו באייטם זה ולא פורסמו יימחקו. האם ברצונך למחוק אותו?',
      loadingEntry: 'טעינת אייטם...',
    },
    editorInterface: {
      sideBySideI18n: undefined, // English translation: 'I18n Side by Side'
      preview: undefined, // English translation: 'Preview'
      toggleI18n: 'החלפת שפות',
      togglePreview: 'הפעלת תצוגה מקדימה',
      toggleScrollSync: 'סנכרון הגלילה',
    },
    editorToolbar: {
      publishing: 'פרסום...',
      publish: 'פרסום',
      published: 'פורסם',
      duplicate: 'שכפול',
      unpublishing: 'ביטול הפרסום...',
      publishAndCreateNew: 'פרסום ויצירת אייטם חדש',
      publishAndDuplicate: 'פרסום ושכפול',
      deleteUnpublishedChanges: 'מחיקת השינויים שלא פורסמו',
      deleteUnpublishedEntry: 'מחיקת אייטם שטרם פורסם',
      deletePublishedEntry: 'מחיקת אייטם שפורסם',
      deleteEntry: 'מחיקת האייטם',
      saving: 'שמירה...',
      save: 'שמירה',
      statusInfoTooltipDraft:
        'האייטם מוגדר כטיוטה. כדי להשלים את הפעולה ולהעביר אותו למצב ״ממתין לאישור״ יש להעביר אותו למצב ״ממתין לאישור״',
      statusInfoTooltipInReview:
        'האייטם ממתין לאישור - לא נדרשת פעולה נוספת. ניתן עדיין לבצע שינויים בעת שהאייטם ממתין לאישור.',
      deleting: 'מחיקה...',
      updating: 'עדכון...',
      status: 'מצב: %{status}',
      backCollection: 'כתיבה בקטגוריית %{collectionLabel}',
      unsavedChanges: 'שינויים לא שמורים',
      changesSaved: 'השינויים נשמרו',
      draft: 'טיוטה',
      inReview: 'ממתין לאישור',
      ready: 'מוכן לפרסום',
      publishNow: 'פרסום מיידי',
<<<<<<< HEAD
      deployPreviewPendingButtonLabel: 'בדיקת תצוגה מקדימה',
      deployPreviewButtonLabel: 'צפייה בתצוגה מקדימה',
      deployButtonLabel: 'צפייה באתר',
=======
      discardChanges: undefined, // English translation: 'Discard changes'
      discardChangesTitle: undefined, // English translation: 'Discard changes'
      discardChangesBody: undefined, // English translation: 'Are you sure you want to discard the unsaved changed?'
>>>>>>> 9876bd40
    },
    editorWidgets: {
      markdown: {
        bold: 'מודגש',
        italic: 'נטוי',
        code: 'קוד',
        link: 'קישור',
        linkPrompt: 'נא להקליד את הכתובת לקישור',
        headings: 'כותרת',
        quote: 'ציטוט',
        bulletedList: 'רשימה לא-ממוספרת',
        numberedList: 'רשימה ממוספרת',
        addComponent: 'הוספת רכיב',
        richText: 'טקסט עשיר',
        markdown: 'Markdown',
        type: undefined, // English translation: 'Type...'
      },
      image: {
        choose: 'בחירת תמונה',
        chooseMultiple: undefined, // English translation: 'Choose images'
        chooseUrl: 'הוספה מכתובת אינטרנט',
        replaceUrl: 'החלפת תמונה מכתובת אינטרנט',
        promptUrl: 'נא להכניס את ה-URL של התמונה',
        chooseDifferent: 'בחירת תמונה אחרת',
        addMore: undefined, // English translation: 'Add more images'
        remove: 'הסרת תמונה',
        removeAll: undefined, // English translation: 'Remove all images'
      },
      file: {
        choose: 'בחירת קובץ',
        chooseUrl: 'הוספה מכתובת אינטרנט',
        chooseMultiple: undefined, // English translation: 'Choose files'
        replaceUrl: 'החלפת קובץ מכתובת אינטרנט',
        promptUrl: 'נא להכניס את ה-URL של הקובץ',
        chooseDifferent: 'בחירת קובץ אחר',
        addMore: undefined, // English translation: 'Add more files'
        remove: 'הסרת קובץ',
        removeAll: undefined, // English translation: 'Remove all files'
      },
      folder: {
        choose: undefined, // English translation: 'Choose a folder'
        chooseUrl: undefined, // English translation: 'Insert folder path'
        chooseMultiple: undefined, // English translation: 'Choose folders'
        replaceUrl: undefined, // English translation: 'Replace with path'
        promptUrl: undefined, // English translation: 'Enter path of the folder'
        chooseDifferent: undefined, // English translation: 'Choose different folder'
        addMore: undefined, // English translation: 'Add more folders'
        remove: undefined, // English translation: 'Remove folder'
        removeAll: undefined, // English translation: 'Remove all folders'
      },
      unknownControl: {
        noControl: "לא הוגדרו פעולות ל'%{widget}'.",
      },
      unknownPreview: {
        noPreview: "אין תצוגה מקדימה ל'%{widget}'.",
      },
      headingOptions: {
        headingOne: 'כותרת 1',
        headingTwo: 'כותרת 2',
        headingThree: 'כותרת 3',
        headingFour: 'כותרת 4',
        headingFive: 'כותרת 5',
        headingSix: 'כותרת 6',
      },
      datetime: {
        now: 'עכשיו',
        invalidDateTitle: undefined, // English translation: 'Invalid date'
        invalidDateBody: undefined, // English translation: 'The date you entered is invalid.'
      },
      list: {
        add: 'הוספת %{item}',
        addType: 'הוספת אייטם מסוג %{item}',
        noValue: undefined, // English translation: 'No value'
      },
      keyvalue: {
        key: undefined, // English translation: 'Key'
        value: undefined, // English translation: 'Value'
        uniqueKeys: undefined, // English translation: '%{keyLabel} must be unique'
      },
    },
  },
  mediaLibrary: {
    mediaLibraryCard: {
      draft: 'טיוטה',
      copy: 'העתקה',
      copyUrl: 'העתקת ה-URL',
      copyPath: 'העתקת הנתיב',
      copyName: 'העתקת השם',
      copied: 'העתקה הושלמה',
    },
    mediaLibrary: {
      onDeleteTitle: undefined, // English translation: 'Delete selected media?'
      onDeleteBody: 'האם ברצונך למחוק את פריט המדיה הזה?',
      fileTooLargeTitle: undefined, // English translation: 'File too large'
      fileTooLargeBody: 'הקובץ גדול מדי.\nמוגדר לא לאפשר העלאת קבצים גדולים מ-%{size} קילובייט.',
      alreadyExistsTitle: undefined, // English translation: 'File already exists'
      alreadyExistsBody: undefined, // English translation: '%{filename} already exists. Do you want to replace it?'
    },
    mediaLibraryModal: {
      noResults: 'לא נמצאו תוצאות.',
      noAssetsFound: 'לא נמצאו קבצים.',
      noImagesFound: 'לא נמצאו תמונות.',
      private: 'פרטי ',
      images: 'תמונות',
      mediaAssets: 'קבצי מדיה',
      search: 'חיפוש...',
      uploading: 'העלאה...',
      upload: 'העלאה',
      download: 'הורדה',
      deleting: 'מחיקה...',
      deleteSelected: 'למחוק את הקובץ המסומן',
      chooseSelected: 'לבחור את הקובץ המסומן',
      dropImages: undefined, // English translation: 'Drop images to upload'
      dropFiles: undefined, // English translation: 'Drop files to upload'
    },
    folderSupport: {
      newFolder: undefined, // English translation: 'New folder'
      createNewFolder: undefined, // English translation: 'Create new folder'
      enterFolderName: undefined, // English translation: 'Enter folder name...'
      home: undefined, // English translation: 'Home'
      up: undefined, // English translation: 'Up'
      upToFolder: undefined, // English translation: 'Up to %{folder}'
    },
  },
  ui: {
    common: {
      yes: undefined, // English translation: 'Yes'
      no: undefined, // English translation: 'No'
      okay: undefined, // English translation: 'OK'
    },
    default: {
      goBackToSite: 'בחזרה לאתר',
    },
    localBackup: {
      hasLocalBackup: undefined, // English translation: 'Has local backup'
    },
    errorBoundary: {
      title: 'שגיאה',
      details: 'אירעה שגיאה. נא ',
      reportIt: 'דווחו על הבעיה ב-GitHub.',
      detailsHeading: 'פרטים',
      privacyWarning:
        'פתיחת Issue מעתיקה את הודעת השגיאה ונתונים רלוונטיים לאיתור הבעיה (debugging).\nיש לוודא שהמידע מדויק ולמחוק נתונים אישיים כלשהם.',
      recoveredEntry: {
        heading: 'מסמך משוחזר',
        warning: 'נא להעתיק ולהדביק את זה לפני ניווט לחלון אחר!',
        copyButtonLabel: 'העתקה',
      },
    },
    settingsDropdown: {
      darkMode: undefined, // English translation: 'Dark Mode'
      logOut: 'התנתקות',
    },
    toast: {
      onFailToLoadEntries: 'טעינת האייטם %{details} נכשלה',
      onFailToPersist: 'אחסון האייטם %{details} נכשל',
      onFailToPersistMedia: undefined, // English translation: 'Failed to persist media: %{details}'
      onFailToDelete: 'מחיקת האייטם %{details} נכשלה',
      onFailToDeleteMedia: undefined, // English translation: 'Failed to delete media: %{details}'
      onFailToUpdateStatus: 'עדכון מצב האייטם %{details} נכשל',
      missingRequiredField: 'אופס, שכחת למלא שדה חובה. נא להשלים את המידע החסר לפני השמירה',
      entrySaved: 'האייטם נשמר',
      entryPublished: 'האייטם פורסם',
      entryUnpublished: 'האייטם הועבר לטיוטות',
      onFailToPublishEntry: 'פרסום האייטם %{details} נכשל',
      entryUpdated: 'מצב האייטם עודכן',
      onDeleteUnpublishedChangesBody: 'השינויים שלא פורסמו נמחקו',
      onFailToAuth: '%{details}',
      onLoggedOut: 'נותקת מהמערכת. יש לגבות מידע לא שמור ולהתחבר שוב',
      onBackendDown: 'ה-backend המוגדר אינו זמין. ראו %{details} למידע נוסף',
    },
  },
  workflow: {
    workflow: {
      loading: 'טעינת אייטמים',
      workflowHeading: 'ניהול אייטמים לפני הפרסום',
      newPost: 'אייטם חדש',
      description:
        '%אייטם {smart_count} ממתין לאישור, אייטם %{readyCount} מוכן לפרסום |||| %{smart_count} אייטמים ממתינים לאישור, %{readyCount} מוכנים לפרסום',
      dateFormat: 'MMMM D',
    },
    workflowCard: {
      lastChange: '%{date} מאת %{author}',
      lastChangeNoAuthor: '%{date}',
      lastChangeNoDate: 'מאת %{author}',
      deleteChanges: 'למחוק את השינויים',
      deleteNewEntry: 'למחוק אייטם חדש',
      publishChanges: 'פרסום השינויים',
      publishNewEntry: 'פרסום אייטם חדש',
    },
    workflowList: {
      onDeleteEntry: 'האם ברצונך למחוק אייטם זה?',
      onPublishingNotReadyEntry:
        'ניתן לפרסם רק אייטמים שנמצאים במצב ״מוכן לפרסום״. נא לגרור את האייטם לטור ״מוכן לפרסום״ כדי לפרסם.',
      onPublishEntry: 'האם ברצונך לפרסם אייטם זה?',
      draft: 'טיוטות',
      pending_review: 'ממתין לאישור',
      pending_publish: 'מוכן לפרסום',
      currentEntries: 'אייטם %{smart_count} |||| %{smart_count} אייטמים',
    },
  },
};

export default he;<|MERGE_RESOLUTION|>--- conflicted
+++ resolved
@@ -110,16 +110,13 @@
     },
     editor: {
       onLeavePage: 'האם ברצונך לעבור לעמוד אחר ללא שמירה?',
-<<<<<<< HEAD
       onUpdatingWithUnsavedChangesBody:
         'בוצעו שינויים שלא נשמרו. יש לבצע שמירה לפני עדכון מצב האייטם.',
       onPublishingNotReadyBody: 'נא לשנות את מצב האייטם ל״מוכן לפרסום״ לפני הפרסום.',
       onPublishingWithUnsavedChangesBody: 'בוצעו שינויים שלא נשמרו. יש לבצע שמירה לפני הפרסום.',
       onPublishingBody: 'האם ברצונך לפרסם את האייטם?',
       onUnpublishingBody: 'האם ברצונך לבטל את פרסום האייטם?',
-=======
       onDeleteWithUnsavedChangesTitle: undefined, // English translation: 'Delete this published entry?'
->>>>>>> 9876bd40
       onDeleteWithUnsavedChangesBody:
         'האם ברצונך למחוק את האייטם הזה לפני פרסומו, וכן את השינויים שבוצעו כעת וטרם נשמרו?',
       onDeletePublishedEntryTitle: undefined, // English translation: 'Delete this published entry?'
@@ -141,6 +138,7 @@
       publishing: 'פרסום...',
       publish: 'פרסום',
       published: 'פורסם',
+      unpublish: 'ביטול הפרסום',
       duplicate: 'שכפול',
       unpublishing: 'ביטול הפרסום...',
       publishAndCreateNew: 'פרסום ויצירת אייטם חדש',
@@ -165,15 +163,12 @@
       inReview: 'ממתין לאישור',
       ready: 'מוכן לפרסום',
       publishNow: 'פרסום מיידי',
-<<<<<<< HEAD
       deployPreviewPendingButtonLabel: 'בדיקת תצוגה מקדימה',
       deployPreviewButtonLabel: 'צפייה בתצוגה מקדימה',
       deployButtonLabel: 'צפייה באתר',
-=======
       discardChanges: undefined, // English translation: 'Discard changes'
       discardChangesTitle: undefined, // English translation: 'Discard changes'
       discardChangesBody: undefined, // English translation: 'Are you sure you want to discard the unsaved changed?'
->>>>>>> 9876bd40
     },
     editorWidgets: {
       markdown: {
@@ -329,6 +324,7 @@
     },
     toast: {
       onFailToLoadEntries: 'טעינת האייטם %{details} נכשלה',
+      onFailToLoadDeployPreview: 'טעינת התצוגה המקדימה של האייטם %{details} נכשלה',
       onFailToPersist: 'אחסון האייטם %{details} נכשל',
       onFailToPersistMedia: undefined, // English translation: 'Failed to persist media: %{details}'
       onFailToDelete: 'מחיקת האייטם %{details} נכשלה',
@@ -339,6 +335,7 @@
       entryPublished: 'האייטם פורסם',
       entryUnpublished: 'האייטם הועבר לטיוטות',
       onFailToPublishEntry: 'פרסום האייטם %{details} נכשל',
+      onFailToUnpublishEntry: 'ביטול פרסום האייטם %{details} נכשל',
       entryUpdated: 'מצב האייטם עודכן',
       onDeleteUnpublishedChangesBody: 'השינויים שלא פורסמו נמחקו',
       onFailToAuth: '%{details}',
