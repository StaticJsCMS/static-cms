--- conflicted
+++ resolved
@@ -110,7 +110,6 @@
     },
     editor: {
       onLeavePage: 'Jeste li sigurni da želite napustiti stranicu?',
-<<<<<<< HEAD
       onUpdatingWithUnsavedChangesBody:
         'Imate nespremljene promjene, molimo spremite prije ažuriranja statusa.',
       onPublishingNotReadyBody: 'Molimo ažurirajte status na "Spremno" prije objavljivanja.',
@@ -118,9 +117,7 @@
         'Imate nespremljene promjene, molimo spremite prije objavljivanja.',
       onPublishingBody: 'Jeste li sigurni da želite objaviti ovaj unos?',
       onUnpublishingBody: 'Jeste li sigurni da želite maknuti objavu za ovaj unos?',
-=======
       onDeleteWithUnsavedChangesTitle: undefined, // English translation: 'Delete this published entry?'
->>>>>>> 9876bd40
       onDeleteWithUnsavedChangesBody:
         'Jeste li sigurni da želite obrisati objavljeni unos, te nespremljene promjene u trenutnoj sesiji?',
       onDeletePublishedEntryTitle: undefined, // English translation: 'Delete this published entry?'
@@ -142,6 +139,7 @@
       publishing: 'Objavljivanje...',
       publish: 'Objavi',
       published: 'Objavljeno',
+      unpublish: 'Obriši iz objava',
       duplicate: 'Dupliciraj',
       unpublishing: 'Brisanje iz objava...',
       publishAndCreateNew: 'Objavi i kreiraj novo',
@@ -150,16 +148,24 @@
       deleteUnpublishedEntry: 'Obriši neobjavljene unose',
       deletePublishedEntry: 'Obriši objavljeni unos',
       deleteEntry: 'Obriši unos',
+      saving: 'Spremanje...',
+      save: 'Spremi',
+      deleting: 'Brisanje...',
+      updating: 'Ažuriranje...',
+      status: 'Status: %{status}',
+      backCollection: 'Pisanje u %{collectionLabel} zbirci',
+      unsavedChanges: 'Nespremljene promjene',
+      changesSaved: 'Promjene spremljene',
+      draft: 'Skica',
+      inReview: 'Osvrt',
+      ready: 'Spremno',
       publishNow: 'Objavi sad',
-<<<<<<< HEAD
       deployPreviewPendingButtonLabel: 'Provjeri za osvrt',
       deployPreviewButtonLabel: 'Pogledaj osvrt',
       deployButtonLabel: 'Pogledaj na produkciji',
-=======
       discardChanges: undefined, // English translation: 'Discard changes'
       discardChangesTitle: undefined, // English translation: 'Discard changes'
       discardChangesBody: undefined, // English translation: 'Are you sure you want to discard the unsaved changed?'
->>>>>>> 9876bd40
     },
     editorWidgets: {
       markdown: {
@@ -316,6 +322,7 @@
     },
     toast: {
       onFailToLoadEntries: 'Neuspjelo dohvaćanje unosa: %{details}',
+      onFailToLoadDeployPreview: 'Neuspjelo dohvaćanje pregleda: %{details}',
       onFailToPersist: 'Neuspjelo spremanje unosa: %{details}',
       onFailToPersistMedia: undefined, // English translation: 'Failed to persist media: %{details}'
       onFailToDelete: 'Neuspjelo brisanje unosa: %{details}',
@@ -326,6 +333,7 @@
       entryPublished: 'Unos objavljen',
       entryUnpublished: 'Unos obrisan',
       onFailToPublishEntry: 'Neuspjelo objavljivanje unosa: %{details}',
+      onFailToUnpublishEntry: 'Neuspjelo brisanje unosa: %{details}',
       entryUpdated: 'Status unosa ažuriran',
       onDeleteUnpublishedChangesBody: 'Otkrivene neobjavljene objave',
       onFailToAuth: '%{details}',
