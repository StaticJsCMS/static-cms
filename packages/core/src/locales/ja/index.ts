import type { LocalePhrasesRoot } from '../types';

const ja: LocalePhrasesRoot = {
  auth: {
    login: 'ログイン',
    loggingIn: 'ログインしています...',
    loginWithNetlifyIdentity: 'Netlify Identity でログインする',
    loginWithBitbucket: 'Bitbucket でログインする',
    loginWithGitHub: 'GitHub でログインする',
    loginWithGitLab: 'GitLab でログインする',
    loginWithGitea: 'Gitea でログインする',
    errors: {
      email: 'メールアドレスを確認してください。',
      password: 'パスワードを入力してください。',
      authTitle: undefined, // English translation: 'Error logging in'
      authBody: '%{details}',
      netlifyIdentityNotFound: undefined, // English translation: 'Netlify Identity plugin not found'
      identitySettings:
        '認証情報にアクセスできませんでした。git-gateway backend を利用している場合は、認証サービスと Git Gateway が有効になっているかを確認してください。',
    },
  },
  app: {
    header: {
      content: 'コンテンツ',
      workflow: 'ワークフロー',
      media: 'メディア',
      quickAdd: '新規作成',
    },
    app: {
      loading: '読込中...',
      errorHeader: 'CMS設定の読み込みエラー',
      configErrors: '設定エラー',
      configNotFound: undefined, // English translation: 'Config not found'
      checkConfigYml: 'config.ymlを確認してください。',
      loadingConfig: '設定を読み込んでいます...',
      waitingBackend: 'バックエンドの応答を待機しています...',
    },
    notFoundPage: {
      header: 'ページが見つかりません',
    },
  },
  collection: {
    sidebar: {
      collections: 'コレクション',
      allCollections: 'すべてのコレクション',
      searchAll: '検索',
      searchIn: '検索対象',
    },
    collectionTop: {
      sortBy: 'ソート',
      viewAs: '表示モード',
      newButton: '%{collectionLabel}を作成',
      ascending: '昇順',
      descending: '降順',
      searchResults: '「%{searchTerm}」の検索結果',
      searchResultsInCollection: '%{collection}内の「%{searchTerm}」の検索結果',
      filterBy: '絞り込み',
      groupBy: 'グルーピング',
    },
    entries: {
      loadingEntries: 'エントリを読み込み中',
      cachingEntries: 'エントリをキャッシュ中',
      longerLoading: '少々お待ちください',
      noEntries: 'エントリがありません',
    },
    groups: {
      other: 'その他',
      negateLabel: '%{label}以外',
    },
    table: {
      summary: undefined, // English translation: 'Summary'
      collection: undefined, // English translation: 'Collection'
    },
    defaultFields: {
      author: {
        label: '作成者',
      },
      updatedOn: {
        label: '最終更新',
      },
    },
    notFound: undefined, // English translation: 'Collection not found'
  },
  editor: {
    editorControl: {
      field: {
        optional: '任意',
      },
    },
    editorControlPane: {
      widget: {
        required: '%{fieldLabel}は必須です。',
        regexPattern: '%{fieldLabel}が入力規則（%{pattern}）と一致しません。',
        processing: '%{fieldLabel}を処理しています。',
        range: '%{fieldLabel}は%{minValue}から%{maxValue}まで入力可能です。',
        min: '%{fieldLabel}の最小値は%{minValue}です。',
        max: '%{fieldLabel}の最大値は%{maxValue}です。',
        rangeCount: '%{fieldLabel}は%{minCount}個から%{maxCount}個まで選択してください。',
        rangeCountExact: '%{fieldLabel}はちょうど%{count}個選択してください。',
        rangeMin: '%{fieldLabel}は%{minCount}個以上選択してください。',
        rangeMax: '%{fieldLabel}は%{maxCount}個以下選択してください。',
        invalidPath: "'%{path}'は有効なパスではありません。",
        pathExists: "'%{path}'というパスはすでに存在しています。",
        invalidColor: undefined, // English translation: 'Color '%{color}' is invalid.'
        invalidHexCode: undefined, // English translation: 'Hex codes must start with a # sign.'
      },
      i18n: {
        writingInLocale: '言語: %{locale}',
      },
    },
    editor: {
      onLeavePage: 'このページから遷移しますか？',
<<<<<<< HEAD
      onUpdatingWithUnsavedChangesBody:
        '変更した項目があります。ステータスを更新する前に保存してください。',
      onPublishingNotReadyBody: '公開する前に、ステータスを「準備完了」に更新してください。',
      onPublishingWithUnsavedChangesBody: '変更した項目があります。公開する前に保存してください。',
      onPublishingBody: 'このエントリを公開しますか？',
      onUnpublishingBody: 'このエントリを未公開にしますか？',
=======
      onDeleteWithUnsavedChangesTitle: undefined, // English translation: 'Delete this published entry?'
>>>>>>> 9876bd40
      onDeleteWithUnsavedChangesBody:
        '保存されていない変更も削除されますが、この公開エントリを削除しますか？',
      onDeletePublishedEntryTitle: undefined, // English translation: 'Delete this published entry?'
      onDeletePublishedEntryBody: 'この公開エントリを削除しますか？',
      onDeleteUnpublishedChangesWithUnsavedChangesBody:
        '保存されていない変更も削除されますが、このエントリの未公開の変更を削除しますか？',
      onDeleteUnpublishedChangesBody:
        '公開されていない変更も削除されますが、このエントリを削除しますか？',
      loadingEntry: 'エントリの読込中...',
    },
    editorInterface: {
      sideBySideI18n: undefined, // English translation: 'I18n Side by Side'
      preview: undefined, // English translation: 'Preview'
      toggleI18n: '言語を切り替える',
      togglePreview: 'プレビュー表示を切り替える',
      toggleScrollSync: 'スクロール同期を切り替える',
    },
    editorToolbar: {
      publishing: '公開しています...',
      publish: '公開',
      published: '公開済',
      duplicate: '複製',
      unpublishing: '未公開にしています...',
      publishAndCreateNew: '公開して新規作成',
      publishAndDuplicate: '公開して複製する',
      deleteUnpublishedChanges: '未公開の変更を削除',
      deleteUnpublishedEntry: '未公開エントリを削除',
      deletePublishedEntry: '公開エントリを削除',
      deleteEntry: 'エントリを削除',
      saving: '保存中...',
      save: '保存',
      statusInfoTooltipDraft:
        'エントリのステータスは下書きに設定されています。最終決定してレビューに提出するには、ステータスを「レビュー中」に設定します。',
      statusInfoTooltipInReview:
        'エントリはレビュー中なので、それ以上のアクションは必要ありません。ただし、レビュー中でも追加の変更を行うことができます。',
      deleting: '削除しています...',
      updating: '更新しています...',
      status: 'ステータス: %{status}',
      backCollection: '%{collectionLabel}のエントリを作成中',
      unsavedChanges: '未保存',
      changesSaved: '保存済',
      draft: '下書き',
      inReview: 'レビュー中',
      ready: '準備完了',
      publishNow: '公開する',
<<<<<<< HEAD
      deployPreviewPendingButtonLabel: 'プレビューのチェック',
      deployPreviewButtonLabel: 'プレビューを見る',
      deployButtonLabel: 'ライブで見る',
=======
      discardChanges: undefined, // English translation: 'Discard changes'
      discardChangesTitle: undefined, // English translation: 'Discard changes'
      discardChangesBody: undefined, // English translation: 'Are you sure you want to discard the unsaved changed?'
>>>>>>> 9876bd40
    },
    editorWidgets: {
      markdown: {
        bold: '太字',
        italic: '斜体',
        code: 'コード',
        link: 'リンク',
        linkPrompt: 'リンクのURLを入力してください',
        headings: '見出し',
        quote: '引用',
        bulletedList: '箇条書き',
        numberedList: '番号付きリスト',
        addComponent: 'コンポーネント追加',
        richText: 'リッチテキスト',
        markdown: 'マークダウン',
        type: undefined, // English translation: 'Type...'
      },
      image: {
        choose: '画像を選択',
        chooseMultiple: undefined, // English translation: 'Choose images'
        chooseUrl: 'URLを入力する',
        replaceUrl: 'URLを変更する',
        promptUrl: '画像のURLを入力してください',
        chooseDifferent: '他の画像を選択',
        addMore: undefined, // English translation: 'Add more images'
        remove: '画像を削除',
        removeAll: undefined, // English translation: 'Remove all images'
      },
      file: {
        choose: 'ファイルを選択',
        chooseUrl: 'URLを入力する',
        chooseMultiple: undefined, // English translation: 'Choose files'
        replaceUrl: 'URLを変更する',
        promptUrl: 'ファイルのURLを入力してください',
        chooseDifferent: '他のファイルを選択',
        addMore: undefined, // English translation: 'Add more files'
        remove: 'ファイルを削除',
        removeAll: undefined, // English translation: 'Remove all files'
      },
      folder: {
        choose: undefined, // English translation: 'Choose a folder'
        chooseUrl: undefined, // English translation: 'Insert folder path'
        chooseMultiple: undefined, // English translation: 'Choose folders'
        replaceUrl: undefined, // English translation: 'Replace with path'
        promptUrl: undefined, // English translation: 'Enter path of the folder'
        chooseDifferent: undefined, // English translation: 'Choose different folder'
        addMore: undefined, // English translation: 'Add more folders'
        remove: undefined, // English translation: 'Remove folder'
        removeAll: undefined, // English translation: 'Remove all folders'
      },
      unknownControl: {
        noControl: "'%{widget}'はウィジェットとして利用できません。",
      },
      unknownPreview: {
        noPreview: "'%{widget}'のウィジェットにはプレビューがありません。",
      },
      headingOptions: {
        headingOne: '見出し 1',
        headingTwo: '見出し 2',
        headingThree: '見出し 3',
        headingFour: '見出し 4',
        headingFive: '見出し 5',
        headingSix: '見出し 6',
      },
      datetime: {
        now: '現時刻',
        invalidDateTitle: undefined, // English translation: 'Invalid date'
        invalidDateBody: undefined, // English translation: 'The date you entered is invalid.'
      },
      list: {
        add: undefined, // English translation: 'Add %{item}'
        addType: undefined, // English translation: 'Add %{item}'
        noValue: undefined, // English translation: 'No value'
      },
      keyvalue: {
        key: undefined, // English translation: 'Key'
        value: undefined, // English translation: 'Value'
        uniqueKeys: undefined, // English translation: '%{keyLabel} must be unique'
      },
    },
  },
  mediaLibrary: {
    mediaLibraryCard: {
      draft: '下書き',
      copy: 'コピー',
      copyUrl: 'URLをコピー',
      copyPath: 'パスをコピー',
      copyName: '名前をコピー',
      copied: 'コピーしました',
    },
    mediaLibrary: {
      onDeleteTitle: undefined, // English translation: 'Delete selected media?'
      onDeleteBody: '選択しているデータを削除しますか？',
      fileTooLargeTitle: undefined, // English translation: 'File too large'
      fileTooLargeBody: 'ファイルサイズが大きすぎます。\n%{size} kB 以下にしてください。',
      alreadyExistsTitle: undefined, // English translation: 'File already exists'
      alreadyExistsBody: undefined, // English translation: '%{filename} already exists. Do you want to replace it?'
    },
    mediaLibraryModal: {
      noResults: 'データがありません。',
      noAssetsFound: 'データがありません。',
      noImagesFound: 'データがありません。',
      private: 'プライベート',
      images: '画像',
      mediaAssets: 'メディア',
      search: '検索',
      uploading: 'アップロード中...',
      upload: 'アップロードする',
      download: 'ダウンロードする',
      deleting: '削除中...',
      deleteSelected: '削除する',
      chooseSelected: '選択する',
      dropImages: undefined, // English translation: 'Drop images to upload'
      dropFiles: undefined, // English translation: 'Drop files to upload'
    },
    folderSupport: {
      newFolder: undefined, // English translation: 'New folder'
      createNewFolder: undefined, // English translation: 'Create new folder'
      enterFolderName: undefined, // English translation: 'Enter folder name...'
      home: undefined, // English translation: 'Home'
      up: undefined, // English translation: 'Up'
      upToFolder: undefined, // English translation: 'Up to %{folder}'
    },
  },
  ui: {
    common: {
      yes: undefined, // English translation: 'Yes'
      no: undefined, // English translation: 'No'
      okay: undefined, // English translation: 'OK'
    },
    default: {
      goBackToSite: 'サイトに戻る',
    },
    localBackup: {
      hasLocalBackup: undefined, // English translation: 'Has local backup'
    },
    errorBoundary: {
      title: 'エラー',
      details: 'エラーが発生しました。',
      reportIt: 'レポートする',
      detailsHeading: '詳細',
      privacyWarning:
        'エラーメッセージとデバッグのデータがレポートする前に表示されます。\n情報が正しいことを確認し、機密データが存在する場合は削除してください。',
      recoveredEntry: {
        heading: '復旧したエントリ',
        warning: '必要あれば、このページから遷移する前にコピーしてください。',
        copyButtonLabel: 'コピーする',
      },
    },
    settingsDropdown: {
      darkMode: undefined, // English translation: 'Dark Mode'
      logOut: 'ログアウト',
    },
    toast: {
      onFailToLoadEntries: 'エントリの読み込みに失敗しました。%{details}',
      onFailToPersist: 'エントリの保存に失敗しました。%{details}',
      onFailToPersistMedia: undefined, // English translation: 'Failed to persist media: %{details}'
      onFailToDelete: 'エントリの削除に失敗しました。%{details}',
      onFailToDeleteMedia: undefined, // English translation: 'Failed to delete media: %{details}'
      onFailToUpdateStatus: 'エントリのステータス更新に失敗しました。%{details}',
      missingRequiredField: 'すべての必須項目を入力してください。',
      entrySaved: '保存しました。',
      entryPublished: '公開しました。',
      entryUnpublished: '未公開にしました。',
      onFailToPublishEntry: 'エントリの公開に失敗しました。%{details}',
      onFailToUnpublishEntry: 'エントリを未公開にするのに失敗しました。%{details}',
      entryUpdated: 'エントリのステータスを更新しました。',
      onDeleteUnpublishedChangesBody: '未公開の変更を削除しました。',
      onFailToAuth: '%{details}',
      onLoggedOut: 'ログアウトされています。データをバックアップし、再度ログインしてください。',
      onBackendDown: 'バックエンドのシステムが停止しています。%{details}',
    },
  },
  workflow: {
    workflow: {
      loading: 'ワークフロー内のエントリを読込中',
      workflowHeading: 'ワークフロー',
      newPost: '新規作成',
      description: '%{smart_count}件がレビュー中、%{readyCount}件が準備完了です。',
      dateFormat: 'M月D日',
    },
    workflowCard: {
      lastChange: '%{author}が%{date}に更新',
      lastChangeNoAuthor: '最終更新日：%{date}',
      lastChangeNoDate: '最終更新者：%{author}',
      deleteChanges: '変更を削除',
      deleteNewEntry: 'エントリを削除',
      publishChanges: '変更を公開',
      publishNewEntry: 'エントリを公開',
    },
    workflowList: {
      onDeleteEntry: 'このエントリを削除しますか？',
      onPublishingNotReadyEntry:
        '「準備完了」のエントリのみを公開できます。「準備完了」列にカードを移動し、ステータスを更新してください。',
      onPublishEntry: 'このエントリを公開しますか？',
      draft: '下書き',
      pending_review: 'レビュー中',
      pending_publish: '準備完了',
      currentEntries: '%{smart_count}件のエントリ',
    },
  },
};

export default ja;<|MERGE_RESOLUTION|>--- conflicted
+++ resolved
@@ -110,16 +110,13 @@
     },
     editor: {
       onLeavePage: 'このページから遷移しますか？',
-<<<<<<< HEAD
       onUpdatingWithUnsavedChangesBody:
         '変更した項目があります。ステータスを更新する前に保存してください。',
       onPublishingNotReadyBody: '公開する前に、ステータスを「準備完了」に更新してください。',
       onPublishingWithUnsavedChangesBody: '変更した項目があります。公開する前に保存してください。',
       onPublishingBody: 'このエントリを公開しますか？',
       onUnpublishingBody: 'このエントリを未公開にしますか？',
-=======
       onDeleteWithUnsavedChangesTitle: undefined, // English translation: 'Delete this published entry?'
->>>>>>> 9876bd40
       onDeleteWithUnsavedChangesBody:
         '保存されていない変更も削除されますが、この公開エントリを削除しますか？',
       onDeletePublishedEntryTitle: undefined, // English translation: 'Delete this published entry?'
@@ -141,6 +138,7 @@
       publishing: '公開しています...',
       publish: '公開',
       published: '公開済',
+      unpublish: '未公開',
       duplicate: '複製',
       unpublishing: '未公開にしています...',
       publishAndCreateNew: '公開して新規作成',
@@ -165,15 +163,12 @@
       inReview: 'レビュー中',
       ready: '準備完了',
       publishNow: '公開する',
-<<<<<<< HEAD
       deployPreviewPendingButtonLabel: 'プレビューのチェック',
       deployPreviewButtonLabel: 'プレビューを見る',
       deployButtonLabel: 'ライブで見る',
-=======
       discardChanges: undefined, // English translation: 'Discard changes'
       discardChangesTitle: undefined, // English translation: 'Discard changes'
       discardChangesBody: undefined, // English translation: 'Are you sure you want to discard the unsaved changed?'
->>>>>>> 9876bd40
     },
     editorWidgets: {
       markdown: {
@@ -329,6 +324,7 @@
     },
     toast: {
       onFailToLoadEntries: 'エントリの読み込みに失敗しました。%{details}',
+      onFailToLoadDeployPreview: 'プレビューの読み込みに失敗しました。%{details}',
       onFailToPersist: 'エントリの保存に失敗しました。%{details}',
       onFailToPersistMedia: undefined, // English translation: 'Failed to persist media: %{details}'
       onFailToDelete: 'エントリの削除に失敗しました。%{details}',
