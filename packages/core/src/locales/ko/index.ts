--- conflicted
+++ resolved
@@ -55,11 +55,7 @@
       searchResults: '"%{searchTerm}"에 대한 검색결과',
       searchResultsInCollection: '%{collection} 컬랙션에서 "%{searchTerm}"에 대한 검색결과',
       filterBy: '필터 기준',
-<<<<<<< HEAD
       groupBy: '그룹화 기준',
-=======
-      groupBy: undefined, // English translation: 'Group by'
->>>>>>> 9876bd40
     },
     entries: {
       loadingEntries: '항목 불러오는 중...',
@@ -68,17 +64,8 @@
       noEntries: '항목 없음',
     },
     groups: {
-<<<<<<< HEAD
       other: '다른 그룹',
       negateLabel: '%{label} 제외',
-=======
-      other: undefined, // English translation: 'Other'
-      negateLabel: undefined, // English translation: 'Not %{label}'
-    },
-    table: {
-      summary: undefined, // English translation: 'Summary'
-      collection: undefined, // English translation: 'Collection'
->>>>>>> 9876bd40
     },
     defaultFields: {
       author: {
@@ -114,9 +101,6 @@
         invalidHexCode: undefined, // English translation: 'Hex codes must start with a # sign.'
       },
       i18n: {
-        writingInLocale: undefined, // English translation: 'Writing in %{locale}'
-      },
-      i18n: {
         writingInLocale: '%{locale}로 작성 중',
         copyFromLocale: '다른 로케일로부터 채우기',
         copyFromLocaleConfirm:
@@ -125,7 +109,6 @@
     },
     editor: {
       onLeavePage: '이 페이지를 떠나시겠습니까?',
-<<<<<<< HEAD
       onUpdatingWithUnsavedChangesBody:
         '저장하지 않은 변경사항이 있습니다. 상태 업데이트 전 먼저 저장하세요.',
       onPublishingNotReadyBody: '게시 하기 앞서 상태를 "준비됨" 으로 업데이트 하세요.',
@@ -133,9 +116,7 @@
         '저장하지 않은 변경사항이 있습니다, 게시하기 전 먼저 저장하세요.',
       onPublishingBody: '이 항목을 게시하시곘습니까?',
       onUnpublishingBody: '이 항목을 게시 철회 하시겠습니까?',
-=======
       onDeleteWithUnsavedChangesTitle: undefined, // English translation: 'Delete this published entry?'
->>>>>>> 9876bd40
       onDeleteWithUnsavedChangesBody:
         '현재 세션에서의 저장되지 않은 변경사항과 이 게시된 항목을 삭제하시겠습니까?',
       onDeletePublishedEntryTitle: undefined, // English translation: 'Delete this published entry?'
@@ -147,22 +128,15 @@
       loadingEntry: '항목 불러오는 중...',
     },
     editorInterface: {
-<<<<<<< HEAD
       toggleI18n: '국제화(i18n) 토글',
       togglePreview: '미리보기 토글',
       toggleScrollSync: '스크롤 동기화',
-=======
-      sideBySideI18n: undefined, // English translation: 'I18n Side by Side'
-      preview: undefined, // English translation: 'Preview'
-      toggleI18n: undefined, // English translation: 'Toggle i18n'
-      togglePreview: undefined, // English translation: 'Toggle preview'
-      toggleScrollSync: undefined, // English translation: 'Sync scrolling'
->>>>>>> 9876bd40
     },
     editorToolbar: {
       publishing: '게시 중...',
       publish: '게시',
       published: '게시됨',
+      unpublish: '게시 철회',
       duplicate: '복제',
       unpublishing: '게시 철회 중...',
       publishAndCreateNew: '게시하고 새로 만들기',
@@ -183,7 +157,6 @@
       inReview: '검토중',
       ready: '준비됨',
       publishNow: '지금 게시',
-<<<<<<< HEAD
       deployPreviewPendingButtonLabel: '미리보기 확인',
       deployPreviewButtonLabel: '미리보기 보기',
       deployButtonLabel: '라이브 보기',
@@ -200,31 +173,12 @@
         bulletedList: '글머리 기호 목록',
         numberedList: '번호 매기기 목록',
         addComponent: '구성요소 추가',
-=======
-      discardChanges: undefined, // English translation: 'Discard changes'
-      discardChangesTitle: undefined, // English translation: 'Discard changes'
-      discardChangesBody: undefined, // English translation: 'Are you sure you want to discard the unsaved changed?'
-    },
-    editorWidgets: {
-      markdown: {
-        bold: undefined, // English translation: 'Bold'
-        italic: undefined, // English translation: 'Italic'
-        code: undefined, // English translation: 'Code'
-        link: undefined, // English translation: 'Link'
-        linkPrompt: undefined, // English translation: 'Enter the URL of the link'
-        headings: undefined, // English translation: 'Headings'
-        quote: undefined, // English translation: 'Quote'
-        bulletedList: undefined, // English translation: 'Bulleted List'
-        numberedList: undefined, // English translation: 'Numbered List'
-        addComponent: undefined, // English translation: 'Add Component'
->>>>>>> 9876bd40
         richText: '리치 텍스트',
         markdown: '마크다운',
         type: undefined, // English translation: 'Type...'
       },
       image: {
         choose: '이미지 선택',
-<<<<<<< HEAD
         chooseMultiple: '이미지 여러개 선택',
         chooseUrl: 'URL에서 삽입',
         replaceUrl: 'URL 변경',
@@ -244,38 +198,6 @@
         addMore: '더 많은 파일 추가',
         remove: '파일 삭제',
         removeAll: '모든 파일 삭제',
-=======
-        chooseMultiple: undefined, // English translation: 'Choose images'
-        chooseUrl: undefined, // English translation: 'Insert from URL'
-        replaceUrl: undefined, // English translation: 'Replace with URL'
-        promptUrl: undefined, // English translation: 'Enter the URL of the image'
-        chooseDifferent: '다른 이미지 선택',
-        addMore: undefined, // English translation: 'Add more images'
-        remove: '이미지 삭제',
-        removeAll: undefined, // English translation: 'Remove all images'
-      },
-      file: {
-        choose: '파일 선택',
-        chooseUrl: undefined, // English translation: 'Insert from URL'
-        chooseMultiple: undefined, // English translation: 'Choose files'
-        replaceUrl: undefined, // English translation: 'Replace with URL'
-        promptUrl: undefined, // English translation: 'Enter the URL of the file'
-        chooseDifferent: '다른 파일 선택',
-        addMore: undefined, // English translation: 'Add more files'
-        remove: '파일 삭제',
-        removeAll: undefined, // English translation: 'Remove all files'
-      },
-      folder: {
-        choose: undefined, // English translation: 'Choose a folder'
-        chooseUrl: undefined, // English translation: 'Insert folder path'
-        chooseMultiple: undefined, // English translation: 'Choose folders'
-        replaceUrl: undefined, // English translation: 'Replace with path'
-        promptUrl: undefined, // English translation: 'Enter path of the folder'
-        chooseDifferent: undefined, // English translation: 'Choose different folder'
-        addMore: undefined, // English translation: 'Add more folders'
-        remove: undefined, // English translation: 'Remove folder'
-        removeAll: undefined, // English translation: 'Remove all folders'
->>>>>>> 9876bd40
       },
       unknownControl: {
         noControl: "'%{widget}' 위젯에 대한 컨트롤이 없습니다.",
@@ -297,37 +219,24 @@
         invalidDateBody: undefined, // English translation: 'The date you entered is invalid.'
       },
       list: {
-        add: undefined, // English translation: 'Add %{item}'
-        addType: undefined, // English translation: 'Add %{item}'
-        noValue: undefined, // English translation: 'No value'
+        add: '%{item} 추가',
+        addType: '%{item} 추가',
       },
       keyvalue: {
         key: undefined, // English translation: 'Key'
         value: undefined, // English translation: 'Value'
         uniqueKeys: undefined, // English translation: '%{keyLabel} must be unique'
       },
-      list: {
-        add: '%{item} 추가',
-        addType: '%{item} 추가',
-      },
     },
   },
   mediaLibrary: {
     mediaLibraryCard: {
       draft: '초안',
-<<<<<<< HEAD
       copy: '복사',
       copyUrl: 'URL 복사',
       copyPath: '경로 복사',
       copyName: '이름 복사',
       copied: '복사됨',
-=======
-      copy: undefined, // English translation: 'Copy'
-      copyUrl: undefined, // English translation: 'Copy URL'
-      copyPath: undefined, // English translation: 'Copy Path'
-      copyName: undefined, // English translation: 'Copy Name'
-      copied: undefined, // English translation: 'Copied'
->>>>>>> 9876bd40
     },
     mediaLibrary: {
       onDeleteTitle: undefined, // English translation: 'Delete selected media?'
@@ -395,6 +304,7 @@
     },
     toast: {
       onFailToLoadEntries: '항목 불러오기 실패: %{details}',
+      onFailToLoadDeployPreview: '미리보기 불러오기 실패: %{details}',
       onFailToPersist: '항목 저장 실패: %{details}',
       onFailToPersistMedia: undefined, // English translation: 'Failed to persist media: %{details}'
       onFailToDelete: '항목 삭제 실패: %{details}',
