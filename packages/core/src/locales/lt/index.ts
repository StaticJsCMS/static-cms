import type { LocalePhrasesRoot } from '../types';

const lt: LocalePhrasesRoot = {
  auth: {
    login: 'Prisijungti',
    loggingIn: 'Prisijungiama...',
    loginWithNetlifyIdentity: 'Prisijungti su Netlify Identity',
    loginWithBitbucket: 'Prisijungti su Bitbucket',
    loginWithGitHub: 'Prisijungti su GitHub',
    loginWithGitLab: 'Prisijungti su GitLab',
    loginWithGitea: 'Prisijungti su Gitea',
    errors: {
      email: 'Įveskite savo elektroninį paštą.',
      password: 'Įveskite savo slaptažodį.',
      authTitle: undefined, // English translation: 'Error logging in'
      authBody: '%{details}',
      netlifyIdentityNotFound: undefined, // English translation: 'Netlify Identity plugin not found'
      identitySettings:
        'Deja, nepavyksta pasiekti Identity paslaugos nustatymus. Kai naudojate git-gateway backend metodą, įjunkite „Identity service“ ir „Git Gateway“.',
    },
  },
  app: {
    header: {
      content: 'Turinys',
      workflow: 'Darbo eiga',
      media: 'Medija',
      quickAdd: 'Sukurti naują',
    },
    app: {
      loading: 'Kraunama...',
      errorHeader: 'Klaida, neišėjo užkrauti/pasiekti CMS konfigūracijos failą',
      configErrors: 'Konfigūracijos (nustatymų) klaidos',
      configNotFound: undefined, // English translation: 'Config not found'
      checkConfigYml: 'Patikrinkite config.yml balsą.',
      loadingConfig: 'Kraunamas nustatymų (konfigūracijos) failas...',
      waitingBackend: 'Laukiama serverio...',
    },
    notFoundPage: {
      header: 'Nerasta',
    },
  },
  collection: {
    sidebar: {
      collections: 'Kolekcijos',
      allCollections: 'Visos kolekcijos',
      searchAll: 'Ieškoti viską',
      searchIn: 'Ieškoti tik čia',
    },
    collectionTop: {
      sortBy: 'Rikiavimo tvarka',
      viewAs: 'Peržiūrėti kaip',
      newButton: 'Nauja(s) %{collectionLabel}',
      ascending: 'Didėjimo tvarka (A-Z)',
      descending: 'Mažėjimo tvarka (Z-A)',
      searchResults: 'Paieškos rezultatai: „%{searchTerm}“',
      searchResultsInCollection: 'Paieškos rezultatai: „%{searchTerm}“ iš %{collection}',
      filterBy: 'Filtruoti',
      groupBy: 'Grupuoti',
    },
    entries: {
      loadingEntries: 'Kraunamas turinys...',
      cachingEntries: 'Talpinami įrašai...',
      longerLoading: 'Šis procesas gali trukti keletą minučių',
      noEntries: 'Nėra turinio',
    },
    groups: {
      other: 'Kita',
      negateLabel: 'Ne %{label}',
    },
    table: {
      summary: undefined, // English translation: 'Summary'
      collection: undefined, // English translation: 'Collection'
    },
    defaultFields: {
      author: {
        label: 'Autorius',
      },
      updatedOn: {
        label: 'Atnaujinta',
      },
    },
    notFound: undefined, // English translation: 'Collection not found'
  },
  editor: {
    editorControl: {
      field: {
        optional: 'neprivaloma',
      },
    },
    editorControlPane: {
      widget: {
        required: 'Privaloma užpildyti laukelį %{fieldLabel}.',
        regexPattern:
          '%{fieldLabel} laukelis neatitiko konfigūracijoje nustatytų taisyklių: %{pattern}.',
        processing: 'Apdorojame %{fieldLabel}.',
        range: '%{fieldLabel} turi būti tarp %{minValue} ir %{maxValue}.',
        min: '%{fieldLabel} turi būti bent %{minValue}.',
        max: '%{fieldLabel} turi būti %{maxValue} arba mažiau.',
        rangeCount: '%{fieldLabel} turi būti tarp %{minCount} ir %{maxCount} elementų/-o.',
        rangeCountExact: '%{fieldLabel} turi turėti būtent tik %{count} elementų/-us.',
        rangeMin: '%{fieldLabel} turi būti bent %{minCount} elementų.',
        rangeMax: '%{fieldLabel} turi būti %{maxCount} arba mažiau elementų.',
        invalidPath: "'%{path}' nėra taisyklinga nuoroda/adresas į resursą/-us",
        pathExists: "Adresas '%{path}' jau egzistuoja",
        invalidColor: undefined, // English translation: 'Color '%{color}' is invalid.'
        invalidHexCode: undefined, // English translation: 'Hex codes must start with a # sign.'
      },
      i18n: {
        writingInLocale: 'Rašome %{locale} kalboje',
      },
    },
    editor: {
      onLeavePage: 'Ar tikrai norite uždaryti šį puslapį?',
<<<<<<< HEAD
      onUpdatingWithUnsavedChangesBody:
        'Turite neišsaugotų pakeitimų! Prašome išsaugoti prieš pakeičiant statusą.',
      onPublishingNotReadyBody: 'Prieš publikuojant, privalote pakeisti statusą į „Paruošta“.',
      onPublishingWithUnsavedChangesBody:
        'Yra neišsaugotų pakeitimų, prašome išsaugoti juos prieš publikuojant.',
      onPublishingBody: 'Ae tikrai norite publikuoti šį įrašą?',
      onUnpublishingBody: 'Tikrai norite panaikinti publikavimo statusą?',
=======
      onDeleteWithUnsavedChangesTitle: undefined, // English translation: 'Delete this published entry?'
>>>>>>> 9876bd40
      onDeleteWithUnsavedChangesBody:
        'Tikrai norite panaikinti publikuotą įrašą ir Jūsų pakeiitmus iš dabartinės sesijos?',
      onDeletePublishedEntryTitle: undefined, // English translation: 'Delete this published entry?'
      onDeletePublishedEntryBody: 'Tikrai norite ištrinti šį publikuotą įrašą?',
      onDeleteUnpublishedChangesWithUnsavedChangesBody:
        'Tai ištrins visus nepublikuotus pakeitimus įraše, taip pat neišsaugotus pakeitimus per dabartinę sesiją. Vis tiek norite trinti?',
      onDeleteUnpublishedChangesBody:
        'Visi Jūsų pakeitimai įraše bus panaikinti. Ar tikrai norite trinti jį?',
      loadingEntry: 'Kraunamas įrašas...',
    },
    editorInterface: {
      sideBySideI18n: undefined, // English translation: 'I18n Side by Side'
      preview: undefined, // English translation: 'Preview'
      toggleI18n: undefined, // English translation: 'Toggle i18n'
      togglePreview: undefined, // English translation: 'Toggle preview'
      toggleScrollSync: undefined, // English translation: 'Sync scrolling'
    },
    editorToolbar: {
      publishing: 'Publikuojama...',
      publish: 'Publikuoti',
      published: 'Jau publikuota',
      duplicate: 'Daryti dublį',
      unpublishing: 'Nebeskelbiama...',
      publishAndCreateNew: 'Publikuoti šitą, po to kurti kažką naujo',
      publishAndDuplicate: 'Publikuoti šitą, po to kurti šito dublį',
      deleteUnpublishedChanges: 'Ištrinti publikuotus pakeitimus',
      deleteUnpublishedEntry: 'Ištrinti nepaskelbtą įrašą',
      deletePublishedEntry: 'Ištrinti paskelbtą įrašą',
      deleteEntry: 'Panaikinti įrašą',
      saving: 'Išsaugojama...',
      save: 'Išsaugoti',
      deleting: 'Trinama...',
      updating: 'Atnaujinama...',
      status: 'Statusą: %{status}',
      backCollection: ' Rašoma %{collectionLabel} kolekcijoje',
      unsavedChanges: 'Neišsaugoti pakeitimai',
      changesSaved: 'Pakeitimai išsauogti',
      draft: 'Juodraštis',
      inReview: 'Peržiūrima redakcijoje',
      ready: 'Paruošta',
      publishNow: 'Skelbti naują',
<<<<<<< HEAD
      deployPreviewPendingButtonLabel: 'Tikrinti, ar yra demonstracija',
      deployPreviewButtonLabel: 'Žiūrėti demonstraciją (netiesiogiai)',
      deployButtonLabel: 'Žiūrėti tiesiogiai tinklalapyje',
=======
      discardChanges: undefined, // English translation: 'Discard changes'
      discardChangesTitle: undefined, // English translation: 'Discard changes'
      discardChangesBody: undefined, // English translation: 'Are you sure you want to discard the unsaved changed?'
>>>>>>> 9876bd40
    },
    editorWidgets: {
      markdown: {
        bold: 'Paryškinta',
        italic: 'Pasvariu tekstu (italic)',
        code: 'Kodo šriftas',
        link: 'Nuoroda (adresas)',
        linkPrompt: 'Įveskite adresą čia',
        headings: 'Antraštės',
        quote: 'Citata',
        bulletedList: 'Sąrašas su ženkleliais',
        numberedList: 'Sąrašas su numeriais',
        addComponent: 'Pridėti komponentą',
        richText: 'Normali peržiūra',
        markdown: 'Rodyti be formatavimo (Markdown)',
        type: undefined, // English translation: 'Type...'
      },
      image: {
        choose: 'Pasirinkti vaizdą',
        chooseMultiple: undefined, // English translation: 'Choose images'
        chooseUrl: undefined, // English translation: 'Insert from URL'
        replaceUrl: undefined, // English translation: 'Replace with URL'
        promptUrl: undefined, // English translation: 'Enter the URL of the image'
        chooseDifferent: 'Pasirinkti skirtingą vaizdą',
        addMore: undefined, // English translation: 'Add more images'
        remove: 'Panaikinti vaizdą',
        removeAll: undefined, // English translation: 'Remove all images'
      },
      file: {
        choose: 'Pasirinkti failą',
        chooseUrl: undefined, // English translation: 'Insert from URL'
        chooseMultiple: undefined, // English translation: 'Choose files'
        replaceUrl: undefined, // English translation: 'Replace with URL'
        promptUrl: undefined, // English translation: 'Enter the URL of the file'
        chooseDifferent: 'Pasirinkti kitą failą',
        addMore: undefined, // English translation: 'Add more files'
        remove: 'Panaikinti failą',
        removeAll: undefined, // English translation: 'Remove all files'
      },
      folder: {
        choose: undefined, // English translation: 'Choose a folder'
        chooseUrl: undefined, // English translation: 'Insert folder path'
        chooseMultiple: undefined, // English translation: 'Choose folders'
        replaceUrl: undefined, // English translation: 'Replace with path'
        promptUrl: undefined, // English translation: 'Enter path of the folder'
        chooseDifferent: undefined, // English translation: 'Choose different folder'
        addMore: undefined, // English translation: 'Add more folders'
        remove: undefined, // English translation: 'Remove folder'
        removeAll: undefined, // English translation: 'Remove all folders'
      },
      unknownControl: {
        noControl: "Klaida: valdiklis taisyklingai neveikia. No control for widget '%{widget}'.",
      },
      unknownPreview: {
        noPreview: "Klaida: valdiklis taisyklingai neveikia. No preview for widget '%{widget}'.",
      },
      headingOptions: {
        headingOne: 'Antraštė 1',
        headingTwo: 'Antraštė 2',
        headingThree: 'Antraštė 3',
        headingFour: 'Antraštė 4',
        headingFive: 'Antraštė 5',
        headingSix: 'Antraštė 6',
      },
      datetime: {
        now: 'Dabar',
        invalidDateTitle: undefined, // English translation: 'Invalid date'
        invalidDateBody: undefined, // English translation: 'The date you entered is invalid.'
      },
      list: {
        add: undefined, // English translation: 'Add %{item}'
        addType: undefined, // English translation: 'Add %{item}'
        noValue: undefined, // English translation: 'No value'
      },
      keyvalue: {
        key: undefined, // English translation: 'Key'
        value: undefined, // English translation: 'Value'
        uniqueKeys: undefined, // English translation: '%{keyLabel} must be unique'
      },
    },
  },
  mediaLibrary: {
    mediaLibraryCard: {
      draft: 'Juodraštis',
      copy: undefined, // English translation: 'Copy'
      copyUrl: undefined, // English translation: 'Copy URL'
      copyPath: undefined, // English translation: 'Copy Path'
      copyName: undefined, // English translation: 'Copy Name'
      copied: undefined, // English translation: 'Copied'
    },
    mediaLibrary: {
      onDeleteTitle: undefined, // English translation: 'Delete selected media?'
      onDeleteBody: 'Ar jūs tikrai norite ištrinti pasirinktą mediją?',
      fileTooLargeTitle: undefined, // English translation: 'File too large'
      fileTooLargeBody:
        'Failas per didelis.\nNustatymuose (konfigūracijoje) nurodyta, kad failai negali viršyti %{size} kB.',
      alreadyExistsTitle: undefined, // English translation: 'File already exists'
      alreadyExistsBody: undefined, // English translation: '%{filename} already exists. Do you want to replace it?'
    },
    mediaLibraryModal: {
      noResults: 'Nėra rezultatų.',
      noAssetsFound: 'Turinio nerasta.',
      noImagesFound: 'Vaizdų nerasta.',
      private: 'Privatu ',
      images: 'Vaizdai',
      mediaAssets: 'Medijos turinys',
      search: 'Paieška...',
      uploading: 'Keliama...',
      upload: 'Įkelti',
      download: 'Parsiųsti',
      deleting: 'Trinama...',
      deleteSelected: 'Ištrinti parinktus',
      chooseSelected: 'Pasirinkti parinktus',
      dropImages: undefined, // English translation: 'Drop images to upload'
      dropFiles: undefined, // English translation: 'Drop files to upload'
    },
    folderSupport: {
      newFolder: undefined, // English translation: 'New folder'
      createNewFolder: undefined, // English translation: 'Create new folder'
      enterFolderName: undefined, // English translation: 'Enter folder name...'
      home: undefined, // English translation: 'Home'
      up: undefined, // English translation: 'Up'
      upToFolder: undefined, // English translation: 'Up to %{folder}'
    },
  },
  ui: {
    common: {
      yes: undefined, // English translation: 'Yes'
      no: undefined, // English translation: 'No'
      okay: undefined, // English translation: 'OK'
    },
    default: {
      goBackToSite: 'Grįžti atgal į tinklalapį',
    },
    localBackup: {
      hasLocalBackup: undefined, // English translation: 'Has local backup'
    },
    errorBoundary: {
      title: 'Klaida',
      details: 'Buvo klaida - jeigu galite, prašome ',
      reportIt: 'pranešti apie techninę problemą „GitHub“ puslapyje.',
      detailsHeading: 'Detalės',
      privacyWarning:
        'Opening an issue pre-populates it with the error message and debugging data.\nPlease verify the information is correct and remove sensitive data if exists.',
      recoveredEntry: {
        heading: 'Sugrąžintas dokumentas',
        warning: 'Prašome kopijuoti/įkluoti šitą kažkur prieš uždarant puslapį!',
        copyButtonLabel: 'Nukopijuoti į iškarpinę',
      },
    },
    settingsDropdown: {
      darkMode: undefined, // English translation: 'Dark Mode'
      logOut: 'Atsijungti',
    },
    toast: {
      onFailToLoadEntries: 'Nepavyko užkrauti įrašo: %{details}',
      onFailToPersist: 'Nepavyko išlaikyti įrašo: %{details}',
      onFailToPersistMedia: undefined, // English translation: 'Failed to persist media: %{details}'
      onFailToDelete: 'Nepayvko ištrinti: %{details}',
      onFailToDeleteMedia: undefined, // English translation: 'Failed to delete media: %{details}'
      onFailToUpdateStatus: 'Nepavyko pakeisti statusą: %{details}',
      missingRequiredField:
        'Pasitikrinkite — kažkurio (ar kelių) laukelių neužpildėte. Tai padarius galėsite išsaugoti įrašą.',
      entrySaved: 'Įrašas išsaugotos',
      entryPublished: 'Įrašas publikuotas',
      entryUnpublished: 'Įrašas nepublikuotas',
      onFailToPublishEntry: 'Nepavyko publikuoti: %{details}',
      onFailToUnpublishEntry: 'Nepavyko panaikinti publikavimą: %{details}',
      entryUpdated: 'Įrašo statusas pakeistas',
      onDeleteUnpublishedChangesBody: 'Nepublikuoti pakeitimai ištrinti',
      onFailToAuth: 'Nepavyko prisijungti: %{details}',
      onLoggedOut:
        'Mes jus atjungėme. Jeigu yra poreikis, sukurkite duomenų atsarginę kopiją. Galite tiesiog iš naujo prisijungti.',
      onBackendDown:
        'Deja, serveris šiuo metu neveikia. Bandykite iš naujo dar sykį arba šiek tiek vėliau. Detalės: %{details}',
    },
  },
  workflow: {
    workflow: {
      loading: 'Kraunamas turinys',
      workflowHeading: 'Redakcijos darbo eiga',
      newPost: 'Naujas įrašas',
      description:
        '%{smart_count} įrašas laukia Jūsų peržiūrėjimo, %{readyCount} jau gali būti publikuojamas. |||| %{smart_count} elementai laukia Jūsų peržiūrėjimo, %{readyCount} jau gali būti publikuojami. ',
      dateFormat: 'MMMM D',
    },
    workflowCard: {
      lastChange: '%{date} pagal %{author}',
      lastChangeNoAuthor: '%{date}',
      lastChangeNoDate: 'oagal %{author}',
      deleteChanges: 'Trinti keitimus',
      deleteNewEntry: 'Trinti naują įrašą',
      publishChanges: 'Publikuoti keitimus',
      publishNewEntry: 'Kurti naują įrašą',
    },
    workflowList: {
      onDeleteEntry: 'Ar tikrai norite ištrinti šį įrašą?',
      onPublishingNotReadyEntry:
        'Tik įrašai su statusu „Paruošta“ gali būti patvirtinti. Prašome pajudinti įrašo kortelę link „Paruošta“ stulpelio, kad galėtumėte publikuoti įrašą.',
      onPublishEntry: 'Ar jūs tikrai norite publikuoti šį įrašą?',
      draft: 'Juodraščiai',
      pending_review: 'Peržiūrima redakcijoje',
      pending_publish: 'Paruošta',
      currentEntries: '%{smart_count} įrašas |||| %{smart_count} įrašai',
    },
  },
};

export default lt;<|MERGE_RESOLUTION|>--- conflicted
+++ resolved
@@ -111,7 +111,6 @@
     },
     editor: {
       onLeavePage: 'Ar tikrai norite uždaryti šį puslapį?',
-<<<<<<< HEAD
       onUpdatingWithUnsavedChangesBody:
         'Turite neišsaugotų pakeitimų! Prašome išsaugoti prieš pakeičiant statusą.',
       onPublishingNotReadyBody: 'Prieš publikuojant, privalote pakeisti statusą į „Paruošta“.',
@@ -119,9 +118,7 @@
         'Yra neišsaugotų pakeitimų, prašome išsaugoti juos prieš publikuojant.',
       onPublishingBody: 'Ae tikrai norite publikuoti šį įrašą?',
       onUnpublishingBody: 'Tikrai norite panaikinti publikavimo statusą?',
-=======
       onDeleteWithUnsavedChangesTitle: undefined, // English translation: 'Delete this published entry?'
->>>>>>> 9876bd40
       onDeleteWithUnsavedChangesBody:
         'Tikrai norite panaikinti publikuotą įrašą ir Jūsų pakeiitmus iš dabartinės sesijos?',
       onDeletePublishedEntryTitle: undefined, // English translation: 'Delete this published entry?'
@@ -143,6 +140,7 @@
       publishing: 'Publikuojama...',
       publish: 'Publikuoti',
       published: 'Jau publikuota',
+      unpublish: 'Atšaukti paskelbimą',
       duplicate: 'Daryti dublį',
       unpublishing: 'Nebeskelbiama...',
       publishAndCreateNew: 'Publikuoti šitą, po to kurti kažką naujo',
@@ -163,15 +161,12 @@
       inReview: 'Peržiūrima redakcijoje',
       ready: 'Paruošta',
       publishNow: 'Skelbti naują',
-<<<<<<< HEAD
       deployPreviewPendingButtonLabel: 'Tikrinti, ar yra demonstracija',
       deployPreviewButtonLabel: 'Žiūrėti demonstraciją (netiesiogiai)',
       deployButtonLabel: 'Žiūrėti tiesiogiai tinklalapyje',
-=======
       discardChanges: undefined, // English translation: 'Discard changes'
       discardChangesTitle: undefined, // English translation: 'Discard changes'
       discardChangesBody: undefined, // English translation: 'Are you sure you want to discard the unsaved changed?'
->>>>>>> 9876bd40
     },
     editorWidgets: {
       markdown: {
@@ -328,6 +323,7 @@
     },
     toast: {
       onFailToLoadEntries: 'Nepavyko užkrauti įrašo: %{details}',
+      onFailToLoadDeployPreview: 'Nepavyko užkrauti demonstracijos lango: %{details}',
       onFailToPersist: 'Nepavyko išlaikyti įrašo: %{details}',
       onFailToPersistMedia: undefined, // English translation: 'Failed to persist media: %{details}'
       onFailToDelete: 'Nepayvko ištrinti: %{details}',
