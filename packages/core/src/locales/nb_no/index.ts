import type { LocalePhrasesRoot } from '../types';

const nb_no: LocalePhrasesRoot = {
  auth: {
    login: 'Logg inn',
    loggingIn: 'Logger inn..',
    loginWithNetlifyIdentity: 'Logg på med Netlify Identity',
    loginWithBitbucket: 'Logg på med Bitbucket',
    loginWithGitHub: 'Logg på med GitHub',
    loginWithGitLab: 'Logg på med GitLab',
    loginWithGitea: 'Logg på med Gitea',
    errors: {
      email: 'Du må skrive inn e-posten din.',
      password: 'Du må skrive inn passordet ditt.',
      authTitle: undefined, // English translation: 'Error logging in'
      authBody: '%{details}',
      netlifyIdentityNotFound: undefined, // English translation: 'Netlify Identity plugin not found'
      identitySettings:
        'Fant ingen innstillinger for Identity. Hvis du skal bruke git-gateway må du skru på Identity service og Git Gateway.',
    },
  },
  app: {
    header: {
      content: 'Innhold',
      workflow: 'Arbeidsflyt',
      media: 'Media',
      quickAdd: 'Hurtiginnlegg',
    },
    app: {
      loading: 'Laster...',
      errorHeader: 'Det oppstod en feil under lastingen av CMS konfigurasjonen',
      configErrors: 'Konfigurasjonsfeil',
      configNotFound: undefined, // English translation: 'Config not found'
      checkConfigYml: 'Sjekk config.yml filen.',
      loadingConfig: 'Laster konfigurasjon...',
      waitingBackend: 'Venter på backend...',
    },
    notFoundPage: {
      header: 'Ikke funnet',
    },
  },
  collection: {
    sidebar: {
      collections: 'Samlinger',
      allCollections: undefined, // English translation: 'All Collections'
      searchAll: 'Søk i alle',
      searchIn: undefined, // English translation: 'Search in'
    },
    collectionTop: {
      sortBy: 'Sorter etter',
      viewAs: 'Vis som',
      newButton: 'Ny %{collectionLabel}',
      ascending: 'Stigende',
      descending: 'Synkende',
      searchResults: undefined, // English translation: 'Search Results for "%{searchTerm}"'
      searchResultsInCollection: undefined, // English translation: 'Search Results for "%{searchTerm}" in %{collection}'
      filterBy: undefined, // English translation: 'Filter by'
      groupBy: undefined, // English translation: 'Group by'
    },
    entries: {
      loadingEntries: 'Laster innlegg...',
      cachingEntries: 'Mellomlagrer innlegg...',
      longerLoading: 'Dette kan ta opptil flere minutter',
      noEntries: 'Ingen innlegg',
    },
    groups: {
      other: undefined, // English translation: 'Other'
      negateLabel: undefined, // English translation: 'Not %{label}'
    },
    table: {
      summary: undefined, // English translation: 'Summary'
      collection: undefined, // English translation: 'Collection'
    },
    defaultFields: {
      author: {
        label: 'Forfatter',
      },
      updatedOn: {
        label: 'Oppdatert',
      },
    },
    notFound: undefined, // English translation: 'Collection not found'
  },
  editor: {
    editorControl: {
      field: {
        optional: 'valgfritt',
      },
    },
    editorControlPane: {
      widget: {
        required: '%{fieldLabel} er påkrevd.',
        regexPattern: '%{fieldLabel} samsvarer ikke med mønsteret: %{pattern}.',
        processing: '%{fieldLabel} blir prosessert.',
        range: '%{fieldLabel} må være mellom %{minValue} og %{maxValue}.',
        min: '%{fieldLabel} må minst være %{minValue}.',
        max: '%{fieldLabel} må være %{maxValue} eller mindre.',
        rangeCount: '%{fieldLabel} må ha mellom %{minCount} og %{maxCount} element(er).',
        rangeCountExact: '%{fieldLabel} må ha nøyaktig %{count} element(er).',
        rangeMin: '%{fieldLabel} må minst ha %{minCount} element(er).',
        rangeMax: '%{fieldLabel} må ha %{maxCount} eller færre element(er).',
        invalidPath: undefined, // English translation: ''%{path}' is not a valid path.'
        pathExists: undefined, // English translation: 'Path '%{path}' already exists.'
        invalidColor: undefined, // English translation: 'Color '%{color}' is invalid.'
        invalidHexCode: undefined, // English translation: 'Hex codes must start with a # sign.'
      },
      i18n: {
        writingInLocale: undefined, // English translation: 'Writing in %{locale}'
      },
    },
    editor: {
      onLeavePage: 'Er du sikker på du vil navigere bort fra denne siden?',
<<<<<<< HEAD
      onUpdatingWithUnsavedChangesBody: 'Du må lagre endringene dine før du oppdaterer status.',
      onPublishingNotReadyBody: 'Du må endre status til "Klar" før du publiserer.',
      onPublishingWithUnsavedChangesBody: 'Du må lagre endringene dine før du kan publisere.',
      onPublishingBody: 'Er du sikker på at du vil publisere?',
      onUnpublishingBody: 'Er du sikker på at du vil avpublisere innlegget?',
=======
      onDeleteWithUnsavedChangesTitle: undefined, // English translation: 'Delete this published entry?'
>>>>>>> 9876bd40
      onDeleteWithUnsavedChangesBody:
        'Er du sikker på at du vil slette et publisert innlegg med tilhørende ulagrede endringer?',
      onDeletePublishedEntryTitle: undefined, // English translation: 'Delete this published entry?'
      onDeletePublishedEntryBody: 'Er du sikker på at du vil slette dette publiserte innlegget?',
      onDeleteUnpublishedChangesWithUnsavedChangesBody:
        'Handlingen sletter endringer som ikke er publisert eller lagret enda. Er du sikker på du vil fortsette?',
      onDeleteUnpublishedChangesBody:
        'Alle endringer som ikke er publisert i dette innlegget vil gå tapt. Vil du fortsette?',
      loadingEntry: 'Laster innlegg...',
    },
    editorInterface: {
      sideBySideI18n: undefined, // English translation: 'I18n Side by Side'
      preview: undefined, // English translation: 'Preview'
      toggleI18n: undefined, // English translation: 'Toggle i18n'
      togglePreview: undefined, // English translation: 'Toggle preview'
      toggleScrollSync: undefined, // English translation: 'Sync scrolling'
    },
    editorToolbar: {
      publishing: 'Publiserer...',
      publish: 'Publiser',
      published: 'Publisert',
      duplicate: 'Dupliser',
      unpublishing: 'Avpubliserer...',
      publishAndCreateNew: 'Publiser og lag nytt',
      publishAndDuplicate: 'Publiser og dupliser',
      deleteUnpublishedChanges: 'Slett upubliserte endringer',
      deleteUnpublishedEntry: 'Slett upublisert innlegg',
      deletePublishedEntry: 'Slett publisert innlegg',
      deleteEntry: 'Slett innlegg',
      saving: 'Lagrer...',
      save: 'Lagre',
      deleting: 'Sletter...',
      updating: 'Oppdaterer...',
      status: 'Status: %{status}',
      backCollection: ' Skriver i samlingen %{collectionLabel}',
      unsavedChanges: 'Ulagrede endringer',
      changesSaved: 'Endringer lagret',
      draft: 'Kladd',
      inReview: 'Til godkjenning',
      ready: 'Klar',
      publishNow: 'Publiser nå',
<<<<<<< HEAD
      deployPreviewPendingButtonLabel: 'Kontroller forhåndsvisning',
      deployPreviewButtonLabel: 'Vis forhåndsvisning',
      deployButtonLabel: 'Vis i produksjon',
=======
      discardChanges: undefined, // English translation: 'Discard changes'
      discardChangesTitle: undefined, // English translation: 'Discard changes'
      discardChangesBody: undefined, // English translation: 'Are you sure you want to discard the unsaved changed?'
>>>>>>> 9876bd40
    },
    editorWidgets: {
      markdown: {
        bold: undefined, // English translation: 'Bold'
        italic: undefined, // English translation: 'Italic'
        code: undefined, // English translation: 'Code'
        link: undefined, // English translation: 'Link'
        linkPrompt: undefined, // English translation: 'Enter the URL of the link'
        headings: undefined, // English translation: 'Headings'
        quote: undefined, // English translation: 'Quote'
        bulletedList: undefined, // English translation: 'Bulleted List'
        numberedList: undefined, // English translation: 'Numbered List'
        addComponent: undefined, // English translation: 'Add Component'
        richText: 'Rik-tekst',
        markdown: 'Markdown',
        type: undefined, // English translation: 'Type...'
      },
      image: {
        choose: 'Velg et bilde',
        chooseMultiple: undefined, // English translation: 'Choose images'
        chooseUrl: undefined, // English translation: 'Insert from URL'
        replaceUrl: undefined, // English translation: 'Replace with URL'
        promptUrl: undefined, // English translation: 'Enter the URL of the image'
        chooseDifferent: 'Velg et annet bilde',
        addMore: undefined, // English translation: 'Add more images'
        remove: 'Fjern bilde',
        removeAll: undefined, // English translation: 'Remove all images'
      },
      file: {
        choose: 'Velg en fil',
        chooseUrl: undefined, // English translation: 'Insert from URL'
        chooseMultiple: undefined, // English translation: 'Choose files'
        replaceUrl: undefined, // English translation: 'Replace with URL'
        promptUrl: undefined, // English translation: 'Enter the URL of the file'
        chooseDifferent: 'Velg en annen fil',
        addMore: undefined, // English translation: 'Add more files'
        remove: 'Fjern fil',
        removeAll: undefined, // English translation: 'Remove all files'
      },
      folder: {
        choose: undefined, // English translation: 'Choose a folder'
        chooseUrl: undefined, // English translation: 'Insert folder path'
        chooseMultiple: undefined, // English translation: 'Choose folders'
        replaceUrl: undefined, // English translation: 'Replace with path'
        promptUrl: undefined, // English translation: 'Enter path of the folder'
        chooseDifferent: undefined, // English translation: 'Choose different folder'
        addMore: undefined, // English translation: 'Add more folders'
        remove: undefined, // English translation: 'Remove folder'
        removeAll: undefined, // English translation: 'Remove all folders'
      },
      unknownControl: {
        noControl: "Ingen konfigurasjon for widget '%{widget}'.",
      },
      unknownPreview: {
        noPreview: "Ingen forhåndsvisning tilgjengelig for '%{widget}'.",
      },
      headingOptions: {
        headingOne: 'Overskrift 1',
        headingTwo: 'Overskrift 2',
        headingThree: 'Overskrift 3',
        headingFour: 'Overskrift 4',
        headingFive: 'Overskrift 5',
        headingSix: 'Overskrift 6',
      },
      datetime: {
        now: 'Nå',
        invalidDateTitle: undefined, // English translation: 'Invalid date'
        invalidDateBody: undefined, // English translation: 'The date you entered is invalid.'
      },
      list: {
        add: undefined, // English translation: 'Add %{item}'
        addType: undefined, // English translation: 'Add %{item}'
        noValue: undefined, // English translation: 'No value'
      },
      keyvalue: {
        key: undefined, // English translation: 'Key'
        value: undefined, // English translation: 'Value'
        uniqueKeys: undefined, // English translation: '%{keyLabel} must be unique'
      },
    },
  },
  mediaLibrary: {
    mediaLibraryCard: {
      draft: 'Kladd',
      copy: undefined, // English translation: 'Copy'
      copyUrl: undefined, // English translation: 'Copy URL'
      copyPath: undefined, // English translation: 'Copy Path'
      copyName: undefined, // English translation: 'Copy Name'
      copied: undefined, // English translation: 'Copied'
    },
    mediaLibrary: {
      onDeleteTitle: undefined, // English translation: 'Delete selected media?'
      onDeleteBody: 'Er du sikker på at du vil slette markert element?',
      fileTooLargeTitle: undefined, // English translation: 'File too large'
      fileTooLargeBody: 'Filen er for stor.\nMaksimal konfiguert filstørrelse er %{size} kB.',
      alreadyExistsTitle: undefined, // English translation: 'File already exists'
      alreadyExistsBody: undefined, // English translation: '%{filename} already exists. Do you want to replace it?'
    },
    mediaLibraryModal: {
      noResults: 'Ingen resultater.',
      noAssetsFound: 'Ingen elementer funnet.',
      noImagesFound: 'Ingen bilder funnet.',
      private: 'Privat ',
      images: 'Bilder',
      mediaAssets: 'Mediebibliotek',
      search: 'Søk...',
      uploading: 'Laster opp...',
      upload: 'Last opp',
      download: 'Last ned',
      deleting: 'Sletter...',
      deleteSelected: 'Slett markert',
      chooseSelected: 'Velg markert',
      dropImages: undefined, // English translation: 'Drop images to upload'
      dropFiles: undefined, // English translation: 'Drop files to upload'
    },
    folderSupport: {
      newFolder: undefined, // English translation: 'New folder'
      createNewFolder: undefined, // English translation: 'Create new folder'
      enterFolderName: undefined, // English translation: 'Enter folder name...'
      home: undefined, // English translation: 'Home'
      up: undefined, // English translation: 'Up'
      upToFolder: undefined, // English translation: 'Up to %{folder}'
    },
  },
  ui: {
    common: {
      yes: undefined, // English translation: 'Yes'
      no: undefined, // English translation: 'No'
      okay: undefined, // English translation: 'OK'
    },
    default: {
      goBackToSite: 'Gå tilbake til siden',
    },
    localBackup: {
      hasLocalBackup: undefined, // English translation: 'Has local backup'
    },
    errorBoundary: {
      title: 'Feil',
      details: 'Det har oppstått en feil. Det er fint om du ',
      reportIt: 'oppretter et issue på GitHub.',
      detailsHeading: 'Detaljer',
      privacyWarning:
        'Når du åpner et issue forhåndsutfylles feil og feilsøkingsdata. Dobbeltsjekk at informasjonen er riktig, og fjern eventuelle sensitive data.',
      recoveredEntry: {
        heading: 'Gjenopprettet dokument',
        warning: 'Det kan være lurt å ta kopi av innholdet før navigerer bort fra denne siden!',
        copyButtonLabel: 'Kopier til utklippstavle',
      },
    },
    settingsDropdown: {
      darkMode: undefined, // English translation: 'Dark Mode'
      logOut: 'Logg ut',
    },
    toast: {
      onFailToLoadEntries: 'Kunne ikke laste innlegg: %{details}',
      onFailToPersist: 'Kunne ikke lagre: %{details}',
      onFailToPersistMedia: undefined, // English translation: 'Failed to persist media: %{details}'
      onFailToDelete: 'Kunne ikke slette: %{details}',
      onFailToDeleteMedia: undefined, // English translation: 'Failed to delete media: %{details}'
      onFailToUpdateStatus: 'Kunne ikke laste opp: %{details}',
      missingRequiredField:
        'Oisann, ser ut som du glemte et påkrevd felt. Du må fylle det ut før du kan fortsette.',
      entrySaved: 'Innlegg lagret',
      entryPublished: 'Innlegg publisert',
      entryUnpublished: 'Innlegg avpublisert',
      onFailToPublishEntry: 'Kunne ikke publisere: %{details}',
      onFailToUnpublishEntry: 'Kunne ikke avpublisere: %{details}',
      entryUpdated: 'Innleggsstatus oppdatert',
      onDeleteUnpublishedChangesBody: 'Avpubliserte endringer slettet',
      onFailToAuth: '%{details}',
      onLoggedOut: undefined, // English translation: 'You have been logged out, please back up any data and login again'
      onBackendDown: undefined, // English translation: 'The backend service is experiencing an outage. See %{details} for more information'
    },
  },
  workflow: {
    workflow: {
      loading: 'Laster innlegg for redaksjonell arbeidsflyt',
      workflowHeading: 'Redaksjonell arbeidsflyt',
      newPost: 'Nytt innlegg',
      description:
        '%{smart_count} innlegg trenger gjennomgang, og %{readyCount} er klar til publisering. |||| %{smart_count} innlegg trenger gjennomgang, og %{readyCount} er klar til publisering ',
      dateFormat: 'MMMM D',
    },
    workflowCard: {
      lastChange: '%{date} av %{author}',
      lastChangeNoAuthor: '%{date}',
      lastChangeNoDate: 'av %{author}',
      deleteChanges: 'Slett endringer',
      deleteNewEntry: 'Slett nytt innlegg',
      publishChanges: 'Publiser endringer',
      publishNewEntry: 'Publiser nytt innlegg',
    },
    workflowList: {
      onDeleteEntry: 'Er du sikker på du vil slette innlegget?',
      onPublishingNotReadyEntry:
        'Du kan bare publisere innlegg i "Klar" kolonnen. Trekk kortet til riktig kolonne for å fortsette.',
      onPublishEntry: 'Er du sikker på du vil publisere innlegget?',
      draft: 'Kladd',
      pending_review: 'Gjennomgås',
      pending_publish: 'Klar',
      currentEntries: '%{smart_count} innlegg |||| %{smart_count} innlegg',
    },
  },
};

export default nb_no;<|MERGE_RESOLUTION|>--- conflicted
+++ resolved
@@ -110,15 +110,12 @@
     },
     editor: {
       onLeavePage: 'Er du sikker på du vil navigere bort fra denne siden?',
-<<<<<<< HEAD
       onUpdatingWithUnsavedChangesBody: 'Du må lagre endringene dine før du oppdaterer status.',
       onPublishingNotReadyBody: 'Du må endre status til "Klar" før du publiserer.',
       onPublishingWithUnsavedChangesBody: 'Du må lagre endringene dine før du kan publisere.',
       onPublishingBody: 'Er du sikker på at du vil publisere?',
       onUnpublishingBody: 'Er du sikker på at du vil avpublisere innlegget?',
-=======
       onDeleteWithUnsavedChangesTitle: undefined, // English translation: 'Delete this published entry?'
->>>>>>> 9876bd40
       onDeleteWithUnsavedChangesBody:
         'Er du sikker på at du vil slette et publisert innlegg med tilhørende ulagrede endringer?',
       onDeletePublishedEntryTitle: undefined, // English translation: 'Delete this published entry?'
@@ -140,6 +137,7 @@
       publishing: 'Publiserer...',
       publish: 'Publiser',
       published: 'Publisert',
+      unpublish: 'Avpubliser',
       duplicate: 'Dupliser',
       unpublishing: 'Avpubliserer...',
       publishAndCreateNew: 'Publiser og lag nytt',
@@ -160,15 +158,12 @@
       inReview: 'Til godkjenning',
       ready: 'Klar',
       publishNow: 'Publiser nå',
-<<<<<<< HEAD
       deployPreviewPendingButtonLabel: 'Kontroller forhåndsvisning',
       deployPreviewButtonLabel: 'Vis forhåndsvisning',
       deployButtonLabel: 'Vis i produksjon',
-=======
       discardChanges: undefined, // English translation: 'Discard changes'
       discardChangesTitle: undefined, // English translation: 'Discard changes'
       discardChangesBody: undefined, // English translation: 'Are you sure you want to discard the unsaved changed?'
->>>>>>> 9876bd40
     },
     editorWidgets: {
       markdown: {
@@ -324,6 +319,7 @@
     },
     toast: {
       onFailToLoadEntries: 'Kunne ikke laste innlegg: %{details}',
+      onFailToLoadDeployPreview: 'Kunne ikke laste forhåndsvisning: %{details}',
       onFailToPersist: 'Kunne ikke lagre: %{details}',
       onFailToPersistMedia: undefined, // English translation: 'Failed to persist media: %{details}'
       onFailToDelete: 'Kunne ikke slette: %{details}',
