--- conflicted
+++ resolved
@@ -110,7 +110,6 @@
     },
     editor: {
       onLeavePage: 'Weet je zeker dat je deze pagina wilt verlaten?',
-<<<<<<< HEAD
       onUpdatingWithUnsavedChangesBody:
         'Er zijn nog niet-opgeslagen wijzigingen. Bewaar ze voordat u de status bijwerkt.',
       onPublishingNotReadyBody: 'Stel de status in op "Voltooid" voordat u publiceert.',
@@ -118,9 +117,7 @@
         'Er zijn nog niet-opgeslagen wijzigingen. Bewaar deze voordat u publiceert.',
       onPublishingBody: 'Weet u zeker dat u dit item wil publiceren?',
       onUnpublishingBody: 'Weet u zeker dat u de publicatie voor dit item ongedaan wilt maken?',
-=======
       onDeleteWithUnsavedChangesTitle: undefined, // English translation: 'Delete this published entry?'
->>>>>>> 9876bd40
       onDeleteWithUnsavedChangesBody:
         'Weet u zeker dat u dit gepubliceerde item en uw niet-opgeslagen wijzigingen uit de huidige sessie wilt verwijderen?',
       onDeletePublishedEntryTitle: undefined, // English translation: 'Delete this published entry?'
@@ -163,15 +160,12 @@
       inReview: 'Wordt beoordeeld',
       ready: 'Klaar',
       publishNow: 'Publiceer nu',
-<<<<<<< HEAD
       deployPreviewPendingButtonLabel: 'Controleer of voorvertoning geladen is',
       deployPreviewButtonLabel: 'Bekijk voorvertoning',
       deployButtonLabel: 'Bekijk Live',
-=======
       discardChanges: undefined, // English translation: 'Discard changes'
       discardChangesTitle: undefined, // English translation: 'Discard changes'
       discardChangesBody: undefined, // English translation: 'Are you sure you want to discard the unsaved changed?'
->>>>>>> 9876bd40
     },
     editorWidgets: {
       markdown: {
@@ -328,6 +322,7 @@
     },
     toast: {
       onFailToLoadEntries: 'Kan item niet laden: %{details}',
+      onFailToLoadDeployPreview: 'Kan voorvertoning niet laden: %{details}',
       onFailToPersist: 'Kan item niet opslaan: %{details}',
       onFailToPersistMedia: undefined, // English translation: 'Failed to persist media: %{details}'
       onFailToDelete: 'Kan item niet verwijderen: %{details}',
