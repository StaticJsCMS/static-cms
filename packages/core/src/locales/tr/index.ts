--- conflicted
+++ resolved
@@ -114,7 +114,6 @@
     },
     editor: {
       onLeavePage: 'Bu sayfadan ayrılmak istediğinize emin misiniz?',
-<<<<<<< HEAD
       onUpdatingWithUnsavedChangesBody:
         'Kaydedilmemiş değişiklikleriniz var, lütfen içeriği güncellemeden önce kaydedin.',
       onPublishingNotReadyBody: 'Lütfen yayınlamadan önce içeriği "Hazır" olarak güncelleyin.',
@@ -122,9 +121,7 @@
         'Kaydedilmemiş değişiklikleriniz var, lütfen yayınlamadan önce kaydedin.',
       onPublishingBody: 'Bu girdiyi yayınlamak istediğinize emin misiniz?',
       onUnpublishingBody: 'Bu girdiyi yayından kaldırmak istediğinizden emin misiniz?',
-=======
       onDeleteWithUnsavedChangesTitle: undefined, // English translation: 'undefined'
->>>>>>> 9876bd40
       onDeleteWithUnsavedChangesBody:
         'Bu oturumda kaydedilmiş değişikliklerin yanı sıra geçerli oturumdaki kaydedilmemiş değişikliklerinizi silmek istediğinize emin misiniz?',
       onDeletePublishedEntryTitle: undefined, // English translation: 'undefined'
@@ -146,6 +143,7 @@
       publishing: 'Yayınlanıyor...',
       publish: 'Yayınla',
       published: 'Yayınlanan',
+      unpublish: 'Yayından Kaldır',
       duplicate: 'Kopyala',
       unpublishing: 'Yayından kaldırılıyor...',
       publishAndCreateNew: 'Yayınla ve yeni oluştur',
@@ -170,15 +168,12 @@
       inReview: 'İncelemede',
       ready: 'Hazır',
       publishNow: 'Şimdi yayımla',
-<<<<<<< HEAD
       deployPreviewPendingButtonLabel: 'Önizlemeyi Denetle',
       deployPreviewButtonLabel: 'Önizlemeyi Görüntüle',
       deployButtonLabel: 'Canlı Görüntüle',
-=======
       discardChanges: undefined, // English translation: 'undefined'
       discardChangesTitle: undefined, // English translation: 'undefined'
       discardChangesBody: undefined, // English translation: 'undefined'
->>>>>>> 9876bd40
     },
     editorWidgets: {
       markdown: {
@@ -335,6 +330,7 @@
     },
     toast: {
       onFailToLoadEntries: 'Girdi yüklenemedi: %{details}',
+      onFailToLoadDeployPreview: 'Önizleme yüklenemedi: %{details}',
       onFailToPersist: 'Girdi devam ettirilemedi: %{details}',
       onFailToPersistMedia: undefined, // English translation: 'Failed to persist media: %{details}'
       onFailToDelete: 'Girdi silinemedi: %{details}',
