--- conflicted
+++ resolved
@@ -109,6 +109,12 @@
     },
     editor: {
       onLeavePage: 'Ви дійсно бажаєте залишити сторінку?',
+      onUpdatingWithUnsavedChangesBody:
+        'Присутні незбережені зміни, будь ласка збережіть перед зміною статусу.',
+      onPublishingNotReadyBody: 'Будь ласка, встановіть статус "Готово" перед публікацією.',
+      onPublishingWithUnsavedChangesBody:
+        'Присутні незбережені зміни, будь ласка збережіть їх перед публікацією.',
+      onPublishingBody: 'Ви дійсно бажаєте опублікувати запис?',
       onDeleteWithUnsavedChangesTitle: undefined, // English translation: 'Delete this published entry?'
       onDeleteWithUnsavedChangesBody:
         'Ви дійсно бажаєте видалити опублікований запис, як і всі незбережені зміни під час поточної сесії?',
@@ -133,13 +139,10 @@
       published: 'Опубліковано',
       duplicate: undefined, // English translation: 'Duplicate'
       publishAndCreateNew: 'Опублікувати і створити нову',
-<<<<<<< HEAD
       deleteUnpublishedChanges: 'Видалити неопубліковані зміни',
       deleteUnpublishedEntry: 'Видалити неопубліковану сторінку',
       deletePublishedEntry: 'Видалити опубліковану сторінку',
-=======
       publishAndDuplicate: undefined, // English translation: 'Publish and duplicate'
->>>>>>> 9876bd40
       deleteEntry: 'Видалити',
       saving: 'Збереження...',
       save: 'Зберегти',
@@ -153,15 +156,12 @@
       inReview: 'На розгляді',
       ready: 'Готово',
       publishNow: 'Опублікувати',
-<<<<<<< HEAD
       deployPreviewPendingButtonLabel: 'Перевірити оновлення',
       deployPreviewButtonLabel: 'Попередній перегляд',
       deployButtonLabel: 'Переглянути наживо',
-=======
       discardChanges: undefined, // English translation: 'Discard changes'
       discardChangesTitle: undefined, // English translation: 'Discard changes'
       discardChangesBody: undefined, // English translation: 'Are you sure you want to discard the unsaved changed?'
->>>>>>> 9876bd40
     },
     editorWidgets: {
       markdown: {
@@ -316,6 +316,7 @@
     },
     toast: {
       onFailToLoadEntries: 'Помилка завантаження: %{details}',
+      onFailToLoadDeployPreview: 'Помилка завантаження перегляду: %{details}',
       onFailToPersist: 'Помилка перезапису: %{details}',
       onFailToPersistMedia: undefined, // English translation: 'Failed to persist media: %{details}'
       onFailToDelete: 'Помилка видалення: %{details}',
