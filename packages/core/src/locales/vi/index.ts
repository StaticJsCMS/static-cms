--- conflicted
+++ resolved
@@ -110,16 +110,13 @@
     },
     editor: {
       onLeavePage: 'Bạn có chắc rằng bạn muốn rời khỏi trang này?',
-<<<<<<< HEAD
       onUpdatingWithUnsavedChangesBody:
         'Bạn chưa lưu những thay đổi, hãy lưu trước khi thay đổi trạng thái.',
       onPublishingNotReadyBody: 'Hãy thay đổi trạng thái thành "Sẵn sàng" trước khi công bố.',
       onPublishingWithUnsavedChangesBody: 'Bạn có thay đổi chưa lưu, hãy lưu trước khi công bố.',
       onPublishingBody: 'Bạn có chắc rằng bạn muốn công bố mục này?',
       onUnpublishingBody: 'Bạn có chắc rằng bạn muốn ngừng công bố mục này?',
-=======
       onDeleteWithUnsavedChangesTitle: undefined, // English translation: 'Delete this published entry?'
->>>>>>> 9876bd40
       onDeleteWithUnsavedChangesBody:
         'Bạn có chắc rằng bạn muốn xoá mục đã được công bố này, cũng như là những thay đổi chưa lưu của bạn trong phiên làm việc này?',
       onDeletePublishedEntryTitle: undefined, // English translation: 'Delete this published entry?'
@@ -141,6 +138,7 @@
       publishing: 'Đang công bố...',
       publish: 'Công bố',
       published: 'Đã công bố',
+      unpublish: 'Ngừng công bố',
       duplicate: 'Sao chép',
       unpublishing: 'Đang ngừng công bố...',
       publishAndCreateNew: 'Công bố và tạo mới',
@@ -161,15 +159,12 @@
       inReview: 'Đang xét duyệt',
       ready: 'Sẵn sàng',
       publishNow: 'Công bố ngay',
-<<<<<<< HEAD
       deployPreviewPendingButtonLabel: 'Kiểm tra Xem trước',
       deployPreviewButtonLabel: 'Xem trước',
       deployButtonLabel: 'Xem bản hoàn chỉnh',
-=======
       discardChanges: undefined, // English translation: 'Discard changes'
       discardChangesTitle: undefined, // English translation: 'Discard changes'
       discardChangesBody: undefined, // English translation: 'Are you sure you want to discard the unsaved changed?'
->>>>>>> 9876bd40
     },
     editorWidgets: {
       markdown: {
@@ -326,6 +321,7 @@
     },
     toast: {
       onFailToLoadEntries: 'Không thể tải mục: %{details}',
+      onFailToLoadDeployPreview: 'Không thể tải xem trước: %{details}',
       onFailToPersist: 'Không thể giữ lại mục: %{details}',
       onFailToPersistMedia: undefined, // English translation: 'Failed to persist media: %{details}'
       onFailToDelete: 'Không thể xoá mục: %{details}',
@@ -336,6 +332,7 @@
       entryPublished: 'Mục đã được công bố',
       entryUnpublished: 'Mục đã ngừng công bố',
       onFailToPublishEntry: 'Không thể công bố: %{details}',
+      onFailToUnpublishEntry: 'Không thể ngừng công bố mục: %{details}',
       entryUpdated: 'Trạng thái của mục đã được cập nhật',
       onDeleteUnpublishedChangesBody: 'Những thay đổi chưa được công bố đã được xoá',
       onFailToAuth: '%{details}',
