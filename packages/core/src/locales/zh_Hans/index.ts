--- conflicted
+++ resolved
@@ -97,8 +97,8 @@
         max: '“%{fieldLabel}”必须小于等于 %{maxValue}',
         rangeCount: '“%{fieldLabel}”必须包含 %{minCount} 到 %{maxCount} 个项目',
         rangeCountExact: '“%{fieldLabel}”必须且只能包含 %{count} 个项目',
-        rangeMin: undefined, // English translation: '%{fieldLabel} must have at least %{minCount} item(s).'
-        rangeMax: undefined, // English translation: '%{fieldLabel} must have %{maxCount} or less item(s).'
+        rangeMin: '“%{fieldLabel}”必须为至少 %{minCount} 个项目',
+        rangeMax: '“%{fieldLabel}”必须为小于等于 %{maxCount} 个项目',
         invalidPath: '“%{path}”为无效路径',
         pathExists: '路径“%{path}”已经存在',
         invalidColor: undefined, // English translation: 'Color '%{color}' is invalid.'
@@ -110,15 +110,12 @@
     },
     editor: {
       onLeavePage: '你确定要离开此页面吗？',
-<<<<<<< HEAD
       onUpdatingWithUnsavedChangesBody: '你有尚未保存的修改，请在更新状态前进行保存',
       onPublishingNotReadyBody: '请在发布之前将状态更新为“就绪”',
       onPublishingWithUnsavedChangesBody: '你有尚未保存的修改，请在发布前进行保存',
       onPublishingBody: '你确定要发布此内容吗？',
       onUnpublishingBody: '你确定要撤销发布此内容吗？',
-=======
       onDeleteWithUnsavedChangesTitle: undefined, // English translation: 'Delete this published entry?'
->>>>>>> 9876bd40
       onDeleteWithUnsavedChangesBody: '你确定要删除这个已经发布的内容，以及当前尚未保存的修改吗？',
       onDeletePublishedEntryTitle: undefined, // English translation: 'Delete this published entry?'
       onDeletePublishedEntryBody: '你确定要删除这个已经发布的内容吗？',
@@ -138,6 +135,7 @@
       publishing: '正在发布...',
       publish: '发布',
       published: '已发布',
+      unpublish: '撤销发布',
       duplicate: '复制',
       unpublishing: '正在撤销发布...',
       publishAndCreateNew: '发布，然后新建内容',
@@ -158,15 +156,12 @@
       inReview: '审核中',
       ready: '就绪',
       publishNow: '立即发布',
-<<<<<<< HEAD
       deployPreviewPendingButtonLabel: '点击以预览',
       deployPreviewButtonLabel: '查看预览',
       deployButtonLabel: '查看发布',
-=======
       discardChanges: undefined, // English translation: 'Discard changes'
       discardChangesTitle: undefined, // English translation: 'Discard changes'
       discardChangesBody: undefined, // English translation: 'Are you sure you want to discard the unsaved changed?'
->>>>>>> 9876bd40
     },
     editorWidgets: {
       markdown: {
@@ -322,6 +317,7 @@
     },
     toast: {
       onFailToLoadEntries: '加载内容失败: %{details}',
+      onFailToLoadDeployPreview: '加载预览失败: %{details}',
       onFailToPersist: '保存内容失败: %{details}',
       onFailToPersistMedia: undefined, // English translation: 'Failed to persist media: %{details}'
       onFailToDelete: '删除内容失败: %{details}',
@@ -332,6 +328,7 @@
       entryPublished: '内容已发布',
       entryUnpublished: '内容已撤销发布',
       onFailToPublishEntry: '发布失败: %{details}',
+      onFailToUnpublishEntry: '撤销发布失败: %{details}',
       entryUpdated: '内容状态已更新',
       onDeleteUnpublishedChangesBody: '未发布的修改已删除',
       onFailToAuth: '%{details}',
