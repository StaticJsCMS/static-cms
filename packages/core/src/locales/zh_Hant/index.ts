import type { LocalePhrasesRoot } from '../types';

const zh_Hant: LocalePhrasesRoot = {
  auth: {
    login: '登入',
    loggingIn: '正在登入...',
    loginWithNetlifyIdentity: '使用你的 Netlify 帳號來進行登入',
    loginWithBitbucket: '使用你的 Bitbucket 帳號來進行登入',
    loginWithGitHub: '使用你的 GitHub 帳號來進行登入',
    loginWithGitLab: '使用你的 GitLab 帳號來進行登入',
    loginWithGitea: '使用你的 Gitea 帳號來進行登入',
    errors: {
      email: '請確認你已經輸入你的電子郵件。',
      password: '請輸入你的密碼。',
      authTitle: undefined, // English translation: 'Error logging in'
      authBody: '%{details}',
      netlifyIdentityNotFound: undefined, // English translation: 'Netlify Identity plugin not found'
      identitySettings:
        '無法連接認證系統！當使用 git-gateway 作為後端資料庫時，請確認您已開啟認證服務及 Git Gateway。',
    },
  },
  app: {
    header: {
      content: '內容',
      workflow: '作業流程',
      media: '媒體',
      quickAdd: '快速新增',
    },
    app: {
      loading: '載入中...',
      errorHeader: '載入 CMS 設定時發生錯誤',
      configErrors: '設定錯誤',
      configNotFound: undefined, // English translation: 'Config not found'
      checkConfigYml: '請確認你的 config.yml 設定檔的內容是否正確',
      loadingConfig: '正在載入設定...',
      waitingBackend: '正在等待後端資料連接...',
    },
    notFoundPage: {
      header: '找不到頁面',
    },
  },
  collection: {
    sidebar: {
      collections: '集合',
      allCollections: '所有集合',
      searchAll: '尋找所有集合',
      searchIn: '搜尋範圍',
    },
    collectionTop: {
      sortBy: '排序方式',
      viewAs: '瀏覽方式',
      newButton: '新增 %{collectionLabel}',
      ascending: '由小到大',
      descending: '由大到小',
      searchResults: '搜尋 "%{searchTerm}" 的結果',
      searchResultsInCollection: '在 %{collection} 中搜尋 %{searchTerm}" 的結果',
      filterBy: '篩選方式',
      groupBy: undefined, // English translation: 'Group by'
    },
    entries: {
      loadingEntries: '載入內容',
      cachingEntries: '快取內容',
      longerLoading: '這可能需要幾分鐘的時間',
      noEntries: '沒有內容',
    },
    groups: {
      other: undefined, // English translation: 'Other'
      negateLabel: undefined, // English translation: 'Not %{label}'
    },
    table: {
      summary: undefined, // English translation: 'Summary'
      collection: undefined, // English translation: 'Collection'
    },
    defaultFields: {
      author: {
        label: '作者',
      },
      updatedOn: {
        label: '更新於',
      },
    },
    notFound: undefined, // English translation: 'Collection not found'
  },
  editor: {
    editorControl: {
      field: {
        optional: '選填',
      },
    },
    editorControlPane: {
      widget: {
        required: '%{fieldLabel} 是必須的。',
        regexPattern: '%{fieldLabel} 並不符合 %{pattern} 的型態',
        processing: '%{fieldLabel} 正在處理',
        range: '%{fieldLabel} 必須介於 %{minValue} 和 %{maxValue} 之間',
        min: '%{fieldLabel} 必須至少為 %{minValue}',
        max: '%{fieldLabel} 必須小於或等於 %{maxValue}',
        rangeCount: '%{fieldLabel} 必須有 %{minCount} 到 %{maxCount} 個項目。',
        rangeCountExact: '%{fieldLabel} 必須正好有 %{count} 個項目。',
        rangeMin: '%{fieldLabel} 必須至少有 %{minCount} 個項目。',
        rangeMax: '%{fieldLabel} 最多只能有 %{maxCount} 個項目。',
        invalidPath: "'%{path}' 不是有效的路徑",
        pathExists: "路徑 '%{path}' 已經存在",
        invalidColor: undefined, // English translation: 'Color '%{color}' is invalid.'
        invalidHexCode: undefined, // English translation: 'Hex codes must start with a # sign.'
      },
      i18n: {
        writingInLocale: '以 %{locale} 書寫',
      },
    },
    editor: {
      onLeavePage: '您確定要離開這頁嗎？',
<<<<<<< HEAD
      onUpdatingWithUnsavedChangesBody: '您有未儲存的變更，在更新狀態前請先進行儲存。',
      onPublishingNotReadyBody: '在發布前，請先將狀態設定為：預備發布。',
      onPublishingWithUnsavedChangesBody: '您有未儲存的變更，在發布前請先進行儲存。',
      onPublishingBody: '你確定要發表此內容嗎？',
      onUnpublishingBody: '你確定要取消發表此內容嗎？',
=======
      onDeleteWithUnsavedChangesTitle: undefined, // English translation: 'Delete this published entry?'
>>>>>>> 9876bd40
      onDeleteWithUnsavedChangesBody: '你確定要刪除這篇已發布的內容以及你尚未儲存的變更？',
      onDeletePublishedEntryTitle: undefined, // English translation: 'Delete this published entry?'
      onDeletePublishedEntryBody: '你確定要刪除這篇已發布的內容？',
      onDeleteUnpublishedChangesWithUnsavedChangesBody:
        '這將會刪除此內容所有未發布的變更，以及未儲存的變更。你確定還是要刪除？',
      onDeleteUnpublishedChangesBody: '此內容所有未發布的變更都將會被刪除。你確定還是要刪除？',
      loadingEntry: '載入內容中...',
    },
    editorInterface: {
      sideBySideI18n: undefined, // English translation: 'I18n Side by Side'
      preview: undefined, // English translation: 'Preview'
      toggleI18n: undefined, // English translation: 'Toggle i18n'
      togglePreview: undefined, // English translation: 'Toggle preview'
      toggleScrollSync: undefined, // English translation: 'Sync scrolling'
    },
    editorToolbar: {
      publishing: '發布中...',
      publish: '發布',
      published: '已發布',
      duplicate: '建立新內容',
      unpublishing: '取消發布中...',
      publishAndCreateNew: '發布並建立內容',
      publishAndDuplicate: '發布並複製內容',
      deleteUnpublishedChanges: '刪除未發布的變更',
      deleteUnpublishedEntry: '刪除未發布的內容',
      deletePublishedEntry: '刪除已發布的內容',
      deleteEntry: '刪除內容',
      saving: '儲存中...',
      save: '儲存',
      deleting: '刪除中...',
      updating: '更新中...',
      status: '狀態: %{status}',
      backCollection: '在集合 %{collectionLabel} 新增內容',
      unsavedChanges: '未儲存變更',
      changesSaved: '已儲存變更',
      draft: '草稿',
      inReview: '正在審核',
      ready: '預備發布',
      publishNow: '立即發布',
<<<<<<< HEAD
      deployPreviewPendingButtonLabel: '點擊來進行預覽',
      deployPreviewButtonLabel: '進行預覽',
      deployButtonLabel: '觀看已發布的內容',
=======
      discardChanges: undefined, // English translation: 'Discard changes'
      discardChangesTitle: undefined, // English translation: 'Discard changes'
      discardChangesBody: undefined, // English translation: 'Are you sure you want to discard the unsaved changed?'
>>>>>>> 9876bd40
    },
    editorWidgets: {
      markdown: {
        bold: '粗體',
        italic: '斜體',
        code: '程式碼',
        link: '連結',
        linkPrompt: '輸入連結網址',
        headings: '標題',
        quote: '引言',
        bulletedList: '項目符號清單',
        numberedList: '編號清單',
        addComponent: '加入元件',
        richText: 'Rich Text',
        markdown: 'Markdown',
        type: undefined, // English translation: 'Type...'
      },
      image: {
        choose: '選擇一張圖片',
        chooseMultiple: undefined, // English translation: 'Choose images'
        chooseUrl: undefined, // English translation: 'Insert from URL'
        replaceUrl: undefined, // English translation: 'Replace with URL'
        promptUrl: undefined, // English translation: 'Enter the URL of the image'
        chooseDifferent: '選擇其他圖片',
        addMore: undefined, // English translation: 'Add more images'
        remove: '刪除圖片',
        removeAll: undefined, // English translation: 'Remove all images'
      },
      file: {
        choose: '選擇一個檔案',
        chooseUrl: undefined, // English translation: 'Insert from URL'
        chooseMultiple: undefined, // English translation: 'Choose files'
        replaceUrl: undefined, // English translation: 'Replace with URL'
        promptUrl: undefined, // English translation: 'Enter the URL of the file'
        chooseDifferent: '選擇其他檔案',
        addMore: undefined, // English translation: 'Add more files'
        remove: '刪除檔案',
        removeAll: undefined, // English translation: 'Remove all files'
      },
      folder: {
        choose: undefined, // English translation: 'Choose a folder'
        chooseUrl: undefined, // English translation: 'Insert folder path'
        chooseMultiple: undefined, // English translation: 'Choose folders'
        replaceUrl: undefined, // English translation: 'Replace with path'
        promptUrl: undefined, // English translation: 'Enter path of the folder'
        chooseDifferent: undefined, // English translation: 'Choose different folder'
        addMore: undefined, // English translation: 'Add more folders'
        remove: undefined, // English translation: 'Remove folder'
        removeAll: undefined, // English translation: 'Remove all folders'
      },
      unknownControl: {
        noControl: "無法控制元件： '%{widget}'.",
      },
      unknownPreview: {
        noPreview: "無法預覽元件： '%{widget}'.",
      },
      headingOptions: {
        headingOne: '標題 1',
        headingTwo: '標題 2',
        headingThree: '標題 3',
        headingFour: '標題 4',
        headingFive: '標題 5',
        headingSix: '標題 6',
      },
      datetime: {
        now: '現在',
        invalidDateTitle: undefined, // English translation: 'Invalid date'
        invalidDateBody: undefined, // English translation: 'The date you entered is invalid.'
      },
      list: {
        add: undefined, // English translation: 'Add %{item}'
        addType: undefined, // English translation: 'Add %{item}'
        noValue: undefined, // English translation: 'No value'
      },
      keyvalue: {
        key: undefined, // English translation: 'Key'
        value: undefined, // English translation: 'Value'
        uniqueKeys: undefined, // English translation: '%{keyLabel} must be unique'
      },
    },
  },
  mediaLibrary: {
    mediaLibraryCard: {
      draft: '草稿',
      copy: undefined, // English translation: 'Copy'
      copyUrl: undefined, // English translation: 'Copy URL'
      copyPath: undefined, // English translation: 'Copy Path'
      copyName: undefined, // English translation: 'Copy Name'
      copied: undefined, // English translation: 'Copied'
    },
    mediaLibrary: {
      onDeleteTitle: undefined, // English translation: 'Delete selected media?'
      onDeleteBody: '你確定要刪除已選擇的媒體嗎？',
      fileTooLargeTitle: undefined, // English translation: 'File too large'
      fileTooLargeBody: '檔案太大。\n已設定不允許大於 %{size} kB 的檔案。',
      alreadyExistsTitle: undefined, // English translation: 'File already exists'
      alreadyExistsBody: undefined, // English translation: '%{filename} already exists. Do you want to replace it?'
    },
    mediaLibraryModal: {
      noResults: '沒有結果',
      noAssetsFound: '沒有發現媒體資產。',
      noImagesFound: '沒有發現影像。',
      private: '私人',
      images: '影像',
      mediaAssets: '媒體資產',
      search: '搜尋中...',
      uploading: '上傳中...',
      upload: '上傳新內容',
      download: '下載',
      deleting: '刪除中...',
      deleteSelected: '刪除已選擇的項目',
      chooseSelected: '選擇已選擇的項目',
      dropImages: undefined, // English translation: 'Drop images to upload'
      dropFiles: undefined, // English translation: 'Drop files to upload'
    },
    folderSupport: {
      newFolder: undefined, // English translation: 'New folder'
      createNewFolder: undefined, // English translation: 'Create new folder'
      enterFolderName: undefined, // English translation: 'Enter folder name...'
      home: undefined, // English translation: 'Home'
      up: undefined, // English translation: 'Up'
      upToFolder: undefined, // English translation: 'Up to %{folder}'
    },
  },
  ui: {
    common: {
      yes: undefined, // English translation: 'Yes'
      no: undefined, // English translation: 'No'
      okay: undefined, // English translation: 'OK'
    },
    default: {
      goBackToSite: '回到網站',
    },
    localBackup: {
      hasLocalBackup: undefined, // English translation: 'Has local backup'
    },
    errorBoundary: {
      title: '錯誤',
      details: '發生錯誤！請 ',
      reportIt: '回報錯誤',
      detailsHeading: '細節',
      privacyWarning:
        '建立 issue，並加上錯誤訊息及除錯資訊。\n請確認資訊正確，敏感資料也已經去除。',
      recoveredEntry: {
        heading: '已恢復的內容',
        warning: '在你離開本頁前，請將此處的內容複製貼上到其他地方來進行備份！',
        copyButtonLabel: '複製到剪貼簿',
      },
    },
    settingsDropdown: {
      darkMode: undefined, // English translation: 'Dark Mode'
      logOut: '登出',
    },
    toast: {
      onFailToLoadEntries: '無法載入內容： %{details}',
      onFailToPersist: '無法暫存內容： %{details}',
      onFailToPersistMedia: undefined, // English translation: 'Failed to persist media: %{details}'
      onFailToDelete: '無法刪除內容： %{details}',
      onFailToDeleteMedia: undefined, // English translation: 'Failed to delete media: %{details}'
      onFailToUpdateStatus: '無法更新狀態： %{details}',
      missingRequiredField: '糟了！你漏填了一個必須填入的欄位，在儲存前請先填完所有內容',
      entrySaved: '已儲存內容',
      entryPublished: '已發布內容',
      entryUnpublished: '已取消發布內容',
      onFailToPublishEntry: '無法發布： %{details}',
      onFailToUnpublishEntry: '無法取消發布： %{details}',
      entryUpdated: '內容狀態已更新',
      onDeleteUnpublishedChangesBody: '已刪除未發布的變更',
      onFailToAuth: '%{details}',
      onLoggedOut: '你已經登出，請備份任何資料然後重新登入',
      onBackendDown: '後端服務發生中斷。看 %{details} 取得更多資訊',
    },
  },
  workflow: {
    workflow: {
      loading: '正在載入編輯流程的內容',
      workflowHeading: '編輯作業流程',
      newPost: '建立新的內容',
      description:
        '%{smart_count} 篇內容正在等待審核， %{readyCount} 篇已經準備進行發布。 |||| %{smart_count} 篇內容正在等待審核， %{readyCount} 篇已經準備進行發布。',
      dateFormat: 'MMMM D',
    },
    workflowCard: {
      lastChange: '%{date} by %{author}',
      lastChangeNoAuthor: '%{date}',
      lastChangeNoDate: 'by %{author}',
      deleteChanges: '刪除變更',
      deleteNewEntry: '刪除新內容',
      publishChanges: '發布變更',
      publishNewEntry: '發布新內容',
    },
    workflowList: {
      onDeleteEntry: '你確定要刪除這個項目嗎？',
      onPublishingNotReadyEntry:
        '只有狀態為 預備發布 的內容可以被發布，請將本內容的狀態設定為 預備發布 來進行發布前的準備',
      onPublishEntry: '你確定要發表這篇內容嗎？',
      draft: '草稿',
      pending_review: '正在預覽',
      pending_publish: '準備完成',
      currentEntries: '%{smart_count} 篇內容 |||| %{smart_count} 篇內容',
    },
  },
};

export default zh_Hant;<|MERGE_RESOLUTION|>--- conflicted
+++ resolved
@@ -110,15 +110,12 @@
     },
     editor: {
       onLeavePage: '您確定要離開這頁嗎？',
-<<<<<<< HEAD
       onUpdatingWithUnsavedChangesBody: '您有未儲存的變更，在更新狀態前請先進行儲存。',
       onPublishingNotReadyBody: '在發布前，請先將狀態設定為：預備發布。',
       onPublishingWithUnsavedChangesBody: '您有未儲存的變更，在發布前請先進行儲存。',
       onPublishingBody: '你確定要發表此內容嗎？',
       onUnpublishingBody: '你確定要取消發表此內容嗎？',
-=======
       onDeleteWithUnsavedChangesTitle: undefined, // English translation: 'Delete this published entry?'
->>>>>>> 9876bd40
       onDeleteWithUnsavedChangesBody: '你確定要刪除這篇已發布的內容以及你尚未儲存的變更？',
       onDeletePublishedEntryTitle: undefined, // English translation: 'Delete this published entry?'
       onDeletePublishedEntryBody: '你確定要刪除這篇已發布的內容？',
@@ -138,6 +135,7 @@
       publishing: '發布中...',
       publish: '發布',
       published: '已發布',
+      unpublish: '取消發布',
       duplicate: '建立新內容',
       unpublishing: '取消發布中...',
       publishAndCreateNew: '發布並建立內容',
@@ -158,15 +156,12 @@
       inReview: '正在審核',
       ready: '預備發布',
       publishNow: '立即發布',
-<<<<<<< HEAD
       deployPreviewPendingButtonLabel: '點擊來進行預覽',
       deployPreviewButtonLabel: '進行預覽',
       deployButtonLabel: '觀看已發布的內容',
-=======
       discardChanges: undefined, // English translation: 'Discard changes'
       discardChangesTitle: undefined, // English translation: 'Discard changes'
       discardChangesBody: undefined, // English translation: 'Are you sure you want to discard the unsaved changed?'
->>>>>>> 9876bd40
     },
     editorWidgets: {
       markdown: {
@@ -322,6 +317,7 @@
     },
     toast: {
       onFailToLoadEntries: '無法載入內容： %{details}',
+      onFailToLoadDeployPreview: '無法預覽內容： %{details}',
       onFailToPersist: '無法暫存內容： %{details}',
       onFailToPersistMedia: undefined, // English translation: 'Failed to persist media: %{details}'
       onFailToDelete: '無法刪除內容： %{details}',
