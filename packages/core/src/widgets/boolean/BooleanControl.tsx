<<<<<<< HEAD
import React, { useCallback, useRef, useState } from 'react';

import Field from '@staticcms/core/components/common/field/Field';
import Switch from '@staticcms/core/components/common/switch/Switch';
=======
import { red } from '@mui/material/colors';
import FormControlLabel from '@mui/material/FormControlLabel';
import Switch from '@mui/material/Switch';
import React, { useCallback, useMemo, useState } from 'react';
>>>>>>> 9932dec4

import type { BooleanField, WidgetControlProps } from '@staticcms/core/interface';
import type { ChangeEvent, FC } from 'react';

const BooleanControl: FC<WidgetControlProps<boolean, BooleanField>> = ({
  value,
  label,
<<<<<<< HEAD
  errors,
  disabled,
  field,
  forSingleList,
=======
  isDuplicate,
>>>>>>> 9932dec4
  onChange,
}) => {
<<<<<<< HEAD
  const [internalValue, setInternalValue] = useState(value ?? false);
  const ref = useRef<HTMLInputElement | null>(null);
=======
  const [internalRawValue, setInternalValue] = useState(value);
  const internalValue = useMemo(
    () => (isDuplicate ? value : internalRawValue),
    [internalRawValue, isDuplicate, value],
  );
>>>>>>> 9932dec4

  const handleChange = useCallback(
    (event: ChangeEvent<HTMLInputElement>) => {
      setInternalValue(event.target.checked);
      onChange(event.target.checked);
    },
    [onChange],
  );

  return (
    <Field
      inputRef={ref}
      label={label}
      errors={errors}
      variant="inline"
      cursor="pointer"
      hint={field.hint}
      forSingleList={forSingleList}
    >
      <Switch ref={ref} value={internalValue} disabled={disabled} onChange={handleChange} />
    </Field>
  );
};

export default BooleanControl;<|MERGE_RESOLUTION|>--- conflicted
+++ resolved
@@ -1,14 +1,7 @@
-<<<<<<< HEAD
-import React, { useCallback, useRef, useState } from 'react';
+import React, { useCallback, useMemo, useRef, useState } from 'react';
 
 import Field from '@staticcms/core/components/common/field/Field';
 import Switch from '@staticcms/core/components/common/switch/Switch';
-=======
-import { red } from '@mui/material/colors';
-import FormControlLabel from '@mui/material/FormControlLabel';
-import Switch from '@mui/material/Switch';
-import React, { useCallback, useMemo, useState } from 'react';
->>>>>>> 9932dec4
 
 import type { BooleanField, WidgetControlProps } from '@staticcms/core/interface';
 import type { ChangeEvent, FC } from 'react';
@@ -16,26 +9,19 @@
 const BooleanControl: FC<WidgetControlProps<boolean, BooleanField>> = ({
   value,
   label,
-<<<<<<< HEAD
   errors,
   disabled,
   field,
   forSingleList,
-=======
   isDuplicate,
->>>>>>> 9932dec4
   onChange,
 }) => {
-<<<<<<< HEAD
-  const [internalValue, setInternalValue] = useState(value ?? false);
-  const ref = useRef<HTMLInputElement | null>(null);
-=======
-  const [internalRawValue, setInternalValue] = useState(value);
+  const [internalRawValue, setInternalValue] = useState(value ?? false);
   const internalValue = useMemo(
-    () => (isDuplicate ? value : internalRawValue),
+    () => (isDuplicate ? value ?? false : internalRawValue),
     [internalRawValue, isDuplicate, value],
   );
->>>>>>> 9932dec4
+  const ref = useRef<HTMLInputElement | null>(null);
 
   const handleChange = useCallback(
     (event: ChangeEvent<HTMLInputElement>) => {
