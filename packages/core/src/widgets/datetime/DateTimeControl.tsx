--- conflicted
+++ resolved
@@ -77,14 +77,10 @@
   label,
   value,
   disabled,
+  isDuplicate,
   errors,
   forSingleList,
   t,
-<<<<<<< HEAD
-=======
-  isDisabled,
-  isDuplicate,
->>>>>>> 9932dec4
   onChange,
 }) => {
   const ref = useRef<HTMLInputElement | null>(null);
