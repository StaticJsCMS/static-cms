--- conflicted
+++ resolved
@@ -107,12 +107,9 @@
       collection,
       field,
       entry,
-<<<<<<< HEAD
       errors,
       forSingleList,
-=======
       isDuplicate,
->>>>>>> 9932dec4
       onChange,
       openMediaLibrary,
       clearMediaControl,
@@ -121,16 +118,11 @@
       t,
     }) => {
       const controlID = useUUID();
-<<<<<<< HEAD
-      const [internalValue, setInternalValue] = useState(value ?? '');
-=======
-      const [collapsed, setCollapsed] = useState(false);
       const [internalRawValue, setInternalValue] = useState(value ?? '');
       const internalValue = useMemo(
         () => (isDuplicate ? value ?? '' : internalRawValue),
         [internalRawValue, isDuplicate, value],
       );
->>>>>>> 9932dec4
 
       const uploadButtonRef = useRef<HTMLButtonElement | null>(null);
 
