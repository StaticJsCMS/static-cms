--- conflicted
+++ resolved
@@ -23,7 +23,6 @@
   I18nSettings,
   ListField,
   ObjectValue,
-  UnknownField,
   ValueOrNestedValue,
   WidgetControlProps,
 } from '@staticcms/core/interface';
@@ -47,10 +46,9 @@
   field: ListField;
   fieldsErrors: FieldsErrors;
   submitted: boolean;
+  disabled: boolean;
   isDuplicate: boolean;
-  isFieldDuplicate: ((field: Field<UnknownField>) => boolean) | undefined;
   isHidden: boolean;
-  isFieldHidden: ((field: Field<UnknownField>) => boolean) | undefined;
   locale: string | undefined;
   path: string;
   value: Record<string, ObjectValue>;
@@ -67,10 +65,9 @@
   field,
   fieldsErrors,
   submitted,
+  disabled,
   isDuplicate,
-  isFieldDuplicate,
   isHidden,
-  isFieldHidden,
   locale,
   path,
   i18n,
@@ -112,10 +109,9 @@
         field={field}
         fieldsErrors={fieldsErrors}
         submitted={submitted}
+        disabled={disabled}
         isDuplicate={isDuplicate}
-        isFieldDuplicate={isFieldDuplicate}
         isHidden={isHidden}
-        isFieldHidden={isFieldHidden}
         locale={locale}
         path={path}
         value={item}
@@ -184,18 +180,17 @@
   field,
   fieldsErrors,
   submitted,
+  disabled,
   isDuplicate,
-  isFieldDuplicate,
   isHidden,
-  isFieldHidden,
   locale,
-  onChange,
   path,
-  t,
   value,
   i18n,
   errors,
   forSingleList,
+  onChange,
+  t,
 }) => {
   const internalValue = useMemo(() => value ?? [], [value]);
   const [keys, setKeys] = useState(Array.from({ length: internalValue.length }, () => uuid()));
@@ -311,7 +306,6 @@
   const types = field[TYPES_KEY];
 
   return (
-<<<<<<< HEAD
     <div key="list-widget">
       <ListFieldWrapper
         key="list-control-wrapper"
@@ -345,8 +339,9 @@
                       field={field}
                       fieldsErrors={fieldsErrors}
                       submitted={submitted}
-                      isFieldDuplicate={isFieldDuplicate}
-                      isFieldHidden={isFieldHidden}
+                      disabled={disabled}
+                      isDuplicate={isDuplicate}
+                      isHidden={isHidden}
                       locale={locale}
                       path={path}
                       value={item as Record<string, ObjectValue>}
@@ -395,63 +390,6 @@
         ) : null}
       </ListFieldWrapper>
     </div>
-=======
-    <StyledListWrapper key="list-widget">
-      <FieldLabel key="label">{label}</FieldLabel>
-      <ObjectWidgetTopBar
-        key="header"
-        allowAdd={field.allow_add ?? true}
-        onAdd={handleAdd}
-        types={field[TYPES_KEY] ?? []}
-        onAddType={type => handleAddType(type, resolveFieldKeyType(field))}
-        heading={`${internalValue.length} ${listLabel}`}
-        label={labelSingular}
-        onCollapseToggle={handleCollapseAllToggle}
-        collapsed={collapsed}
-        hasError={hasErrors}
-        t={t}
-        testId="list-header"
-      />
-      {internalValue.length > 0 ? (
-        <DndContext key="dnd-context" onDragEnd={handleDragEnd}>
-          <SortableContext items={keys}>
-            <StyledSortableList $collapsed={collapsed}>
-              {internalValue.map((item, index) => {
-                const key = keys[index];
-                if (!key) {
-                  return null;
-                }
-
-                return (
-                  <SortableItem
-                    index={index}
-                    key={key}
-                    id={key}
-                    item={item}
-                    valueType={valueType}
-                    handleRemove={handleRemove}
-                    entry={entry}
-                    field={field}
-                    fieldsErrors={fieldsErrors}
-                    submitted={submitted}
-                    isDuplicate={isDuplicate}
-                    isFieldDuplicate={isFieldDuplicate}
-                    isHidden={isHidden}
-                    isFieldHidden={isFieldHidden}
-                    locale={locale}
-                    path={path}
-                    value={item as Record<string, ObjectValue>}
-                    i18n={i18n}
-                  />
-                );
-              })}
-            </StyledSortableList>
-          </SortableContext>
-        </DndContext>
-      ) : null}
-      <Outline key="outline" hasLabel hasError={hasErrors} />
-    </StyledListWrapper>
->>>>>>> 9932dec4
   );
 };
 
