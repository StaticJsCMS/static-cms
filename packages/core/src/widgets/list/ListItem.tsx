--- conflicted
+++ resolved
@@ -1,7 +1,7 @@
 import partial from 'lodash/partial';
 import React, { useMemo } from 'react';
 
-import EditorControl from '@staticcms/core/components/editor/EditorControlPane/EditorControl';
+import EditorControl from '@staticcms/core/components/entry-editor/editor-control-pane/EditorControl';
 import useHasChildErrors from '@staticcms/core/lib/hooks/useHasChildErrors';
 import {
   addFileTemplateFields,
@@ -65,10 +65,9 @@
     | 'field'
     | 'fieldsErrors'
     | 'submitted'
+    | 'disabled'
     | 'isDuplicate'
-    | 'isFieldDuplicate'
     | 'isHidden'
-    | 'isFieldHidden'
     | 'locale'
     | 'path'
     | 'value'
@@ -88,17 +87,16 @@
   field,
   fieldsErrors,
   submitted,
+  disabled,
   isDuplicate,
-  isFieldDuplicate,
   isHidden,
-  isFieldHidden,
   locale,
   path,
   valueType,
-  handleRemove,
   value,
   i18n,
   listeners,
+  handleRemove,
 }) => {
   const [summary, objectField] = useMemo((): [string, ListField | ObjectField] => {
     const childObjectField: ObjectField = {
@@ -167,21 +165,7 @@
     }
   }, [entry, field, index, value, valueType]);
 
-<<<<<<< HEAD
-  const isDuplicate = isFieldDuplicate && isFieldDuplicate(field);
-  const isHidden = isFieldHidden && isFieldHidden(field);
-
   const hasChildErrors = useHasChildErrors(path, fieldsErrors, i18n);
-=======
-  const [collapsed, setCollapsed] = useState(false);
-  const handleCollapseToggle = useCallback(
-    (event: MouseEvent) => {
-      event.stopPropagation();
-      setCollapsed(!collapsed);
-    },
-    [collapsed],
-  );
->>>>>>> 9932dec4
 
   const finalValue = useMemo(() => {
     if (field.fields && field.fields.length === 1) {
@@ -215,41 +199,16 @@
           fieldsErrors={fieldsErrors}
           submitted={submitted}
           parentPath={path}
-          disabled={isDuplicate}
-          isHidden={isHidden}
-          isFieldDuplicate={isFieldDuplicate}
-          isFieldHidden={isFieldHidden}
+          disabled={disabled || isDuplicate}
+          isParentDuplicate={isDuplicate}
+          isParentHidden={isHidden}
           locale={locale}
           i18n={i18n}
           forList={true}
           forSingleList={isSingleList}
         />
-<<<<<<< HEAD
       </ListItemWrapper>
     </div>
-=======
-        <StyledObjectFieldWrapper $collapsed={collapsed}>
-          <EditorControl
-            key={`control-${id}`}
-            field={objectField}
-            value={finalValue}
-            fieldsErrors={fieldsErrors}
-            submitted={submitted}
-            parentPath={path}
-            isDisabled={isDuplicate}
-            isParentDuplicate={isDuplicate}
-            isFieldDuplicate={isFieldDuplicate}
-            isParentHidden={isHidden}
-            isFieldHidden={isFieldHidden}
-            locale={locale}
-            i18n={i18n}
-            forList={true}
-          />
-        </StyledObjectFieldWrapper>
-        <Outline key="outline" />
-      </>
-    </StyledListItem>
->>>>>>> 9932dec4
   );
 };
 
