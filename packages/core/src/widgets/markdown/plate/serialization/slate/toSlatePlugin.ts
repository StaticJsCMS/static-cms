import transform from './deserializeMarkdown';

<<<<<<< HEAD
import type { ShortcodeConfig } from '@staticcms/core';
import type { Plugin } from 'unified';
=======
import type { ShortcodeConfig } from '@staticcms/core/interface';
import type { Compiler, Plugin } from 'unified';
>>>>>>> 1b42c0a9
import type { MdastNode } from './ast-types';

export interface ToSlatePluginOptions {
  shortcodeConfigs: Record<string, ShortcodeConfig>;
  useMdx: boolean;
}

export const slateCompiler =
  ({ shortcodeConfigs, useMdx }: ToSlatePluginOptions) =>
  (node: MdastNode) => {
    return (
      node.children?.map((c, index) => transform(c, { shortcodeConfigs, useMdx, index })) ?? []
    );
  };

const toSlatePlugin = (options: ToSlatePluginOptions): Plugin =>
  function () {
    this.compiler = slateCompiler(options) as unknown as Compiler;
  };

export default toSlatePlugin;<|MERGE_RESOLUTION|>--- conflicted
+++ resolved
@@ -1,12 +1,7 @@
 import transform from './deserializeMarkdown';
 
-<<<<<<< HEAD
 import type { ShortcodeConfig } from '@staticcms/core';
-import type { Plugin } from 'unified';
-=======
-import type { ShortcodeConfig } from '@staticcms/core/interface';
-import type { Compiler, Plugin } from 'unified';
->>>>>>> 1b42c0a9
+import type { Plugin, Compiler } from 'unified';
 import type { MdastNode } from './ast-types';
 
 export interface ToSlatePluginOptions {
