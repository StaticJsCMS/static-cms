<<<<<<< HEAD
import React, { useCallback, useMemo, useRef, useState } from 'react';
=======
import TextField from '@mui/material/TextField';
import React, { useCallback, useMemo, useState } from 'react';
>>>>>>> 9932dec4

import Field from '@staticcms/core/components/common/field/Field';
import TextField from '@staticcms/core/components/common/text-field/TextField';

import type { NumberField, WidgetControlProps } from '@staticcms/core/interface';
import type { ChangeEvent, FC } from 'react';

const NumberControl: FC<WidgetControlProps<string | number, NumberField>> = ({
  field,
  value,
<<<<<<< HEAD
  label,
  errors,
  disabled,
  forSingleList,
=======
  isDuplicate,
>>>>>>> 9932dec4
  onChange,
}) => {
<<<<<<< HEAD
  const [internalValue, setInternalValue] = useState(value ?? '');
  const ref = useRef<HTMLInputElement | null>(null);
=======
  const [internalRawValue, setInternalValue] = useState(value ?? '');
  const internalValue = useMemo(
    () => (isDuplicate ? value ?? '' : internalRawValue),
    [internalRawValue, isDuplicate, value],
  );
>>>>>>> 9932dec4

  const handleChange = useCallback(
    (e: ChangeEvent<HTMLInputElement>) => {
      const valueType = field.value_type;
      let newValue: string | number = e.target.value;
      if (valueType === 'float') {
        newValue = parseFloat(e.target.value);
      } else if (valueType === 'int') {
        newValue = parseInt(e.target.value, 10);
      }

      if (typeof newValue !== 'string' && isNaN(newValue)) {
        newValue = '';
      }
      onChange(newValue);
      setInternalValue(newValue);
    },
    [field, onChange],
  );

  const min = useMemo(() => field.min ?? '', [field.min]);
  const max = useMemo(() => field.max ?? '', [field.max]);
  const step = useMemo(() => {
    if (field.step) {
      if (field.value_type === 'int') {
        return Math.round(field.step);
      }

      return field.step;
    }

    return 1;
  }, [field.step, field.value_type]);

  return (
    <Field
      inputRef={ref}
      label={label}
      errors={errors}
      hint={field.hint}
      forSingleList={forSingleList}
    >
      <TextField
        type="number"
        ref={ref}
        value={internalValue}
        min={min}
        max={max}
        step={step}
        disabled={disabled}
        onChange={handleChange}
      />
    </Field>
  );
};

export default NumberControl;<|MERGE_RESOLUTION|>--- conflicted
+++ resolved
@@ -1,9 +1,4 @@
-<<<<<<< HEAD
 import React, { useCallback, useMemo, useRef, useState } from 'react';
-=======
-import TextField from '@mui/material/TextField';
-import React, { useCallback, useMemo, useState } from 'react';
->>>>>>> 9932dec4
 
 import Field from '@staticcms/core/components/common/field/Field';
 import TextField from '@staticcms/core/components/common/text-field/TextField';
@@ -14,26 +9,19 @@
 const NumberControl: FC<WidgetControlProps<string | number, NumberField>> = ({
   field,
   value,
-<<<<<<< HEAD
   label,
   errors,
   disabled,
   forSingleList,
-=======
   isDuplicate,
->>>>>>> 9932dec4
   onChange,
 }) => {
-<<<<<<< HEAD
-  const [internalValue, setInternalValue] = useState(value ?? '');
-  const ref = useRef<HTMLInputElement | null>(null);
-=======
   const [internalRawValue, setInternalValue] = useState(value ?? '');
   const internalValue = useMemo(
     () => (isDuplicate ? value ?? '' : internalRawValue),
     [internalRawValue, isDuplicate, value],
   );
->>>>>>> 9932dec4
+  const ref = useRef<HTMLInputElement | null>(null);
 
   const handleChange = useCallback(
     (e: ChangeEvent<HTMLInputElement>) => {
