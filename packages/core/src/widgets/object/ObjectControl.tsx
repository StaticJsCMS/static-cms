--- conflicted
+++ resolved
@@ -1,6 +1,6 @@
 import React, { useMemo } from 'react';
 
-import EditorControl from '@staticcms/core/components/editor/EditorControlPane/EditorControl';
+import EditorControl from '@staticcms/core/components/entry-editor/editor-control-pane/EditorControl';
 import useHasChildErrors from '@staticcms/core/lib/hooks/useHasChildErrors';
 import { compileStringTemplate } from '@staticcms/core/lib/widgets/stringTemplate';
 import ObjectFieldWrapper from './ObjectFieldWrapper';
@@ -14,18 +14,14 @@
   fieldsErrors,
   submitted,
   forList,
-<<<<<<< HEAD
   forSingleList,
-=======
   isDuplicate,
->>>>>>> 9932dec4
-  isFieldDuplicate,
   isHidden,
-  isFieldHidden,
   locale,
   path,
   i18n,
   errors,
+  disabled,
   value = {},
 }) => {
   const objectLabel = useMemo(() => {
@@ -59,16 +55,9 @@
             fieldsErrors={fieldsErrors}
             submitted={submitted}
             parentPath={parentPath}
-<<<<<<< HEAD
-            disabled={isDuplicate}
-            isHidden={isHidden}
-=======
-            isDisabled={isDuplicate}
+            disabled={disabled || isDuplicate}
             isParentDuplicate={isDuplicate}
->>>>>>> 9932dec4
-            isFieldDuplicate={isFieldDuplicate}
             isParentHidden={isHidden}
-            isFieldHidden={isFieldHidden}
             locale={locale}
             i18n={i18n}
             forList={forList}
@@ -82,21 +71,11 @@
     path,
     value,
     forList,
-<<<<<<< HEAD
-    isFieldDuplicate,
-    isFieldHidden,
     fieldsErrors,
-=======
-    i18n,
+    submitted,
+    disabled,
     isDuplicate,
-    isFieldDuplicate,
-    isFieldHidden,
     isHidden,
-    locale,
-    multiFields,
-    path,
->>>>>>> 9932dec4
-    submitted,
     locale,
     i18n,
     forSingleList,
