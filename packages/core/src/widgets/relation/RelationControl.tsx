import * as fuzzy from 'fuzzy';
import get from 'lodash/get';
import uniqBy from 'lodash/uniqBy';
import React, { useCallback, useEffect, useMemo, useRef, useState } from 'react';

import {
  currentBackend,
  expandSearchEntries,
  getEntryField,
  mergeExpandedEntries,
  sortByScore,
} from '@staticcms/core/backend';
import Autocomplete from '@staticcms/core/components/common/autocomplete/Autocomplete';
import Field from '@staticcms/core/components/common/field/Field';
import Pill from '@staticcms/core/components/common/pill/Pill';
import CircularProgress from '@staticcms/core/components/common/progress/CircularProgress';
import { isNullish } from '@staticcms/core/lib/util/null.util';
import { isEmpty } from '@staticcms/core/lib/util/string.util';
import {
  addFileTemplateFields,
  compileStringTemplate,
  expandPath,
  extractTemplateVars,
} from '@staticcms/core/lib/widgets/stringTemplate';
import { selectCollection } from '@staticcms/core/reducers/selectors/collections';
import { useAppSelector } from '@staticcms/core/store/hooks';

import type {
  Entry,
  EntryData,
  RelationField,
  WidgetControlProps,
} from '@staticcms/core/interface';
import type { FC, ReactNode } from 'react';
import type { ListChildComponentProps } from 'react-window';

function Option({ index, style, data }: ListChildComponentProps<{ options: ReactNode[] }>) {
  return <div style={style}>{data.options[index]}</div>;
}

export interface HitOption {
  data: EntryData;
  value: string;
  label: string;
}

export interface Option {
  value: string;
  label: string;
}

function getSelectedOptions(value: HitOption[] | undefined | null): HitOption[] | null;
function getSelectedOptions(value: string[] | undefined | null): string[] | null;
function getSelectedOptions(value: string[] | HitOption[] | undefined | null) {
  if (!value || !Array.isArray(value)) {
    return null;
  }

  return value;
}

function uniqOptions(initial: HitOption[], current: HitOption[]): HitOption[] {
  return uniqBy(initial.concat(current), o => o.value);
}

function getSelectedValue(value: string, options: HitOption[], isMultiple: boolean): string | null;
function getSelectedValue(
  value: string[],
  options: HitOption[],
  isMultiple: boolean,
): string[] | null;
function getSelectedValue(
  value: string | string[] | null | undefined,
  options: HitOption[],
  isMultiple: boolean,
): string | string[] | null;
function getSelectedValue(
  value: string | string[] | null | undefined,
  options: HitOption[],
  isMultiple: boolean,
): string | string[] | null {
  if (isMultiple && Array.isArray(value)) {
    const selectedOptions = getSelectedOptions(value);
    if (selectedOptions === null) {
      return null;
    }

    const selected = selectedOptions
      .map(i => options.find(o => o.value === i))
      .filter(Boolean)
      .map(option => (typeof option === 'string' ? option : option?.value)) as string[];

    return selected;
  } else {
    return options.find(option => option.value === value)?.value ?? null;
  }
}

const DEFAULT_OPTIONS_LIMIT = 20;

const RelationControl: FC<WidgetControlProps<string | string[], RelationField>> = ({
  value,
  field,
<<<<<<< HEAD
=======
  isDuplicate,
  onChange,
>>>>>>> 9932dec4
  config,
  locale,
  label,
  errors,
  hasErrors,
  disabled,
  forSingleList,
  onChange,
}) => {
  const [internalRawValue, setInternalValue] = useState(value);
  const internalValue = useMemo(
    () => (isDuplicate ? value : internalRawValue),
    [internalRawValue, isDuplicate, value],
  );
  const [initialOptions, setInitialOptions] = useState<HitOption[]>([]);

  const searchCollectionSelector = useMemo(
    () => selectCollection(field.collection),
    [field.collection],
  );
  const searchCollection = useAppSelector(searchCollectionSelector);

  const isMultiple = useMemo(() => {
    return field.multiple ?? false;
  }, [field.multiple]);

  const parseNestedFields = useCallback(
    (hit: Entry, field: string): string => {
      const hitData =
        locale != null && hit.i18n != null && hit.i18n[locale] != null
          ? hit.i18n[locale].data
          : hit.data;

      const templateVars = extractTemplateVars(field);
      // return non template fields as is
      if (templateVars.length <= 0) {
        return get(hitData, field) as string;
      }
      const data = addFileTemplateFields(hit.path, hitData);
      return compileStringTemplate(field, null, hit.slug, data);
    },
    [locale],
  );

  const parseHitOptions = useCallback(
    (hits: Entry[]) => {
      const valueField = field.value_field;
      const displayField = field.display_fields || [field.value_field];

      const options = hits.reduce((acc, hit) => {
        const valuesPaths = expandPath({ data: hit.data, path: valueField });
        for (let i = 0; i < valuesPaths.length; i++) {
          const value = parseNestedFields(hit, valuesPaths[i]) as string;

          const label = displayField
            .map(key => {
              const displayPaths = expandPath({ data: hit.data, path: key });
              const path = displayPaths[i] ?? displayPaths[0];
              if (isNullish(path) || isEmpty(path)) {
                return value;
              }
              return parseNestedFields(hit, displayPaths[i] ?? displayPaths[0]);
            })
            .join(' ');

          acc.push({ data: hit.data, value, label });
        }

        return acc;
      }, [] as HitOption[]);

      return options;
    },
    [field.display_fields, field.value_field, parseNestedFields],
  );

  const [options, setOptions] = useState<HitOption[]>([]);
  const [entries, setEntries] = useState<Entry[]>([]);
  const loading = useMemo(() => options.length === 0, [options.length]);

  const filterOptions = useCallback(
    (inputValue: string) => {
      const searchFields = field.search_fields;
      const limit = field.options_length || DEFAULT_OPTIONS_LIMIT;
      const expandedEntries = expandSearchEntries(entries, searchFields);
      const hits = fuzzy
        .filter(inputValue, expandedEntries, {
          extract: entry => {
            return getEntryField(entry.field, entry);
          },
        })
        .sort(sortByScore)
        .map(f => f.original);

      let options = uniqBy(parseHitOptions(mergeExpandedEntries(hits)), o => o.value);

      if (limit !== undefined && limit > 0) {
        options = options.slice(0, limit);
      }

      setOptions(options);
    },
    [entries, field.options_length, field.search_fields, parseHitOptions],
  );

  useEffect(() => {
    if (!loading || !searchCollection) {
      return;
    }

    const getOptions = async () => {
      const backend = currentBackend(config);

      const options = await backend.listAllEntries(searchCollection);
      setEntries(options);

      const hitOptions = parseHitOptions(options);

      if (value) {
        const byValue = hitOptions.reduce((acc, option) => {
          acc[option.value] = option;
          return acc;
        }, {} as Record<string, HitOption>);

        const newFilteredValue =
          typeof value === 'string'
            ? value in byValue
              ? [value]
              : []
            : value.filter(v => v && v in byValue);

        const newInitialOptions = newFilteredValue.map(v => byValue[v]);

        setInitialOptions(newInitialOptions);
      }

      setOptions(hitOptions);
    };

    getOptions();
    // eslint-disable-next-line react-hooks/exhaustive-deps
  }, [searchCollection, config, loading, parseHitOptions]);

  const uniqueOptions = useMemo(() => {
    let uOptions = uniqOptions(initialOptions, options);

    const limit = field.options_length || DEFAULT_OPTIONS_LIMIT;
    if (limit !== undefined && limit > 0) {
      uOptions = uOptions.slice(0, limit);
    }

    return uOptions;
  }, [field.options_length, initialOptions, options]);

  const uniqueOptionsByValue = useMemo(
    () =>
      uniqueOptions.reduce((acc, option) => {
        acc[option.value] = option;
        return acc;
      }, {} as Record<string, HitOption>),
    [uniqueOptions],
  );

  const selectedValue = useMemo(() => {
    let selected = getSelectedValue(internalValue, uniqueOptions, isMultiple);
    if (isMultiple && !selected) {
      selected = [];
    }
    return selected;
  }, [internalValue, isMultiple, uniqueOptions]);

  const ref = useRef<HTMLButtonElement | null>(null);

  const handleChange = useCallback(
    (newValue: string | string[] | null) => {
      if (!newValue) {
        setInternalValue(newValue);
        onChange(newValue);
        return;
      }

      if (Array.isArray(newValue)) {
        const newFilteredValue = newValue.filter(v => v && v in uniqueOptionsByValue);
        const newInitialOptions = newFilteredValue.map(v => uniqueOptionsByValue[v]);
        setInitialOptions(newInitialOptions);
        setInternalValue(newFilteredValue);
        onChange(newFilteredValue);
      } else {
        if (!(newValue in uniqueOptionsByValue)) {
          setInternalValue(null);
          onChange(null);
          return;
        }
        setInitialOptions([uniqueOptionsByValue[newValue]]);
        setInternalValue(newValue);
        onChange(newValue);
      }
    },
    [onChange, uniqueOptionsByValue],
  );

  return (
    <Field
      inputRef={ref}
      label={label}
      errors={errors}
      noPadding={!hasErrors}
      hint={field.hint}
      forSingleList={forSingleList}
      cursor="text"
    >
      <Autocomplete
        label={
          <>
            {Array.isArray(selectedValue) && selectedValue.length > 0 ? (
              <div className="flex flex-wrap gap-0.5 w-full pr-4 p-2">
                {selectedValue.map(selectValue => {
                  const option = uniqueOptionsByValue[selectValue];
                  return (
                    <Pill key={selectValue} noWrap>
                      {option?.label ?? selectValue}
                    </Pill>
                  );
                })}
              </div>
            ) : null}
            {loading ? (
              <CircularProgress
                key="loading-indicator"
                className="absolute inset-y-0 right-4 flex items-center pr-2"
                data-testid="relation-loading-indicator"
              />
            ) : null}
          </>
        }
        ref={ref}
        value={selectedValue}
        options={uniqueOptions}
        disabled={disabled}
        displayValue={item => {
          if (!item || Array.isArray(item)) {
            return '';
          }

          const option = uniqueOptionsByValue[item];
          if (!option) {
            return '';
          }

          return option.label;
        }}
        onQuery={filterOptions}
        onChange={handleChange}
      />
    </Field>
  );
};

export default RelationControl;<|MERGE_RESOLUTION|>--- conflicted
+++ resolved
@@ -101,11 +101,7 @@
 const RelationControl: FC<WidgetControlProps<string | string[], RelationField>> = ({
   value,
   field,
-<<<<<<< HEAD
-=======
   isDuplicate,
-  onChange,
->>>>>>> 9932dec4
   config,
   locale,
   label,
