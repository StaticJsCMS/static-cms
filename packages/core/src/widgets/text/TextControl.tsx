--- conflicted
+++ resolved
@@ -1,12 +1,7 @@
-<<<<<<< HEAD
-import React, { useCallback, useRef, useState } from 'react';
+import React, { useCallback, useMemo, useRef, useState } from 'react';
 
 import Field from '@staticcms/core/components/common/field/Field';
 import TextArea from '@staticcms/core/components/common/text-field/TextArea';
-=======
-import TextField from '@mui/material/TextField';
-import React, { useCallback, useMemo, useState } from 'react';
->>>>>>> 9932dec4
 
 import type { StringOrTextField, WidgetControlProps } from '@staticcms/core/interface';
 import type { ChangeEvent, FC } from 'react';
@@ -14,28 +9,20 @@
 const TextControl: FC<WidgetControlProps<string, StringOrTextField>> = ({
   label,
   value,
-<<<<<<< HEAD
   errors,
-=======
   isDuplicate,
-  onChange,
->>>>>>> 9932dec4
   hasErrors,
   disabled,
   field,
   forSingleList,
   onChange,
 }) => {
-<<<<<<< HEAD
-  const [internalValue, setInternalValue] = useState(value ?? '');
-  const ref = useRef<HTMLTextAreaElement | null>(null);
-=======
   const [internalRawValue, setInternalValue] = useState(value ?? '');
   const internalValue = useMemo(
     () => (isDuplicate ? value ?? '' : internalRawValue),
     [internalRawValue, isDuplicate, value],
   );
->>>>>>> 9932dec4
+  const ref = useRef<HTMLTextAreaElement | null>(null);
 
   const handleChange = useCallback(
     (event: ChangeEvent<HTMLTextAreaElement>) => {
