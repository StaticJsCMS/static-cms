--- conflicted
+++ resolved
@@ -24,7 +24,7 @@
 import CMS from '@staticcms/core';
 ```
 
-The default export is a _CMS_ object, which has an `init` method that takes an object with a `config` attribute. The `config` attribute is an object representing the [configuration options](docs/configuration-options). You can use destructuring assigment syntax as shorthand: 
+The default export is a _CMS_ object, which has an `init` method that takes an object with a `config` attribute. The `config` attribute is an object representing the [configuration options](docs/configuration-options). You can use destructuring assigment syntax as shorthand:
 
 ```js
 import CMS from '@staticcms/core';
@@ -51,11 +51,7 @@
 
 **Note**: Because `config.yml` is requested via http, make sure `<siteurl>/admin/config.yml` exists as an endpoint on your build. If the file is not placed in the public folder, this might not be the default behaviour for your static site generator.
 
-<<<<<<< HEAD
-Make sure the file containing the CMS object will be built as a page, with `@staticcms/core` bundled, and that the code including `CMS.init()` will run on the client. This is what might take some time, as it will be done differently based on your static site generator. Check your static site generators's documentation for further details. 
-=======
-Make sure the file containing the CMS object will be built as a page, with `@staticcms/core` bundled, and the code including `CMS.init()` being run inside a script tag. This is what might take some time, as it will be done differently based on your static site generator. Check your static site generators's documentation for further details. 
->>>>>>> d00d5f7d
+Make sure the file containing the CMS object will be built as a page, with `@staticcms/core` bundled, and that the code including `CMS.init()` will run on the client. This is what might take some time, as it will be done differently based on your static site generator. Check your static site generators's documentation for further details.
 
 ## Configuration
 
