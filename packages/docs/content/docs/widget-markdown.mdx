--- conflicted
+++ resolved
@@ -16,7 +16,6 @@
 
 For common options, see [Common widget options](/docs/widgets#common-widget-options).
 
-<<<<<<< HEAD
 | Name            | Type                  | Default | Description                                                                                                                                                        |
 | --------------- | --------------------- | ------- | ------------------------------------------------------------------------------------------------------------------------------------------------------------------ |
 | default         | string                | `''`    | _Optional_. The default value for the field. Accepts markdown content                                                                                              |
@@ -25,15 +24,6 @@
 | media_library   | Media Library Options | `{}`    | _Optional_. Media library settings to apply when the media library is opened by the current widget. See [Media Library](/docs/configuration-options#media-library) |
 | choose_url      | boolean               | `true`  | _Optional_. When set to `false`, the "Insert from URL" button will be hidden                                                                                       |
 | toolbar_buttons | lizt of strings       | []      | _Optional_. Specifies which toolbar items to show for the markdown widget                                                                                          |
-=======
-| Name          | Type                  | Default | Description                                                                                                                                                        |
-| ------------- | --------------------- | ------- | ------------------------------------------------------------------------------------------------------------------------------------------------------------------ |
-| default       | string                | `''`    | _Optional_. The default value for the field. Accepts markdown content                                                                                              |
-| media_folder  | string                |         | _Optional_. Specifies the folder path where uploaded files should be saved, relative to the base of the repo                                                       |
-| public_folder | string                |         | _Optional_. Specifies the folder path where the files uploaded by the media library will be accessed, relative to the base of the built site                       |
-| media_library | Media Library Options | `{}`    | _Optional_. Media library settings to apply when the media library is opened by the current widget. See [Media Library](/docs/configuration-options#media-library) |
-| choose_url    | boolean               | `true`  | _Optional_. When set to `false`, the "Insert from URL" button will be hidden                                                                                       |
->>>>>>> f124e051
 
 ## Example
 
