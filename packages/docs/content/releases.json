{
  "releases": [
    {
<<<<<<< HEAD
      "date": "2023-11-02T10:00:00.000Z",
      "version": "v4.0.0-beta.1",
      "type": "pre"
    },
    {
      "date": "2023-11-01T10:00:00.000Z",
      "version": "v4.0.0-beta.0",
      "type": "pre"
=======
      "date": "2023-11-07T11:00:00.000Z",
      "version": "v3.4.5",
      "type": "patch"
>>>>>>> bb0b709b
    },
    {
      "date": "2023-10-31T11:00:00.000Z",
      "version": "v3.4.4",
      "type": "patch"
    },
    {
      "date": "2023-10-31T10:00:00.000Z",
      "version": "v3.4.3",
      "type": "patch"
    },
    {
      "date": "2023-10-27T10:00:00.000Z",
      "version": "v3.4.2",
      "type": "patch"
    },
    {
      "date": "2023-10-26T10:00:00.000Z",
      "version": "v3.4.1",
      "type": "patch"
    },
    {
      "date": "2023-10-24T10:00:00.000Z",
      "version": "v3.4.0",
      "type": "minor",
      "description": "Improve i18n error checking"
    },
    {
      "date": "2023-10-23T10:00:00.000Z",
      "version": "v3.3.11",
      "type": "patch"
    },
    {
      "date": "2023-10-15T10:00:00.000Z",
      "version": "v3.3.10",
      "type": "patch"
    },
    {
      "date": "2023-10-12T10:00:00.000Z",
      "version": "v3.3.9",
      "type": "patch"
    },
    {
      "date": "2023-10-11T10:00:00.000Z",
      "version": "v3.3.8",
      "type": "patch"
    },
    {
      "date": "2023-10-10T10:00:00.000Z",
      "version": "v3.3.7",
      "type": "patch"
    },
    {
      "date": "2023-10-06T10:00:00.000Z",
      "version": "v3.3.6",
      "type": "patch"
    },
    {
      "date": "2023-10-05T10:00:00.000Z",
      "version": "v3.3.5",
      "type": "patch"
    },
    {
      "date": "2023-10-04T10:00:00.000Z",
      "version": "v3.3.4",
      "type": "patch"
    },
    {
      "date": "2023-09-24T10:00:00.000Z",
      "version": "v3.3.3",
      "type": "patch"
    },
    {
      "date": "2023-09-21T10:00:00.000Z",
      "version": "v3.3.2",
      "type": "patch"
    },
    {
      "date": "2023-09-14T10:00:00.000Z",
      "version": "v3.3.1",
      "type": "patch"
    },
    {
      "date": "2023-09-14T10:00:00.000Z",
      "version": "v3.3.0",
      "type": "minor",
      "description": "Add standardized class names and Slovenian locale"
    },
    {
      "date": "2023-09-07T10:00:00.000Z",
      "version": "v3.2.0",
      "type": "minor",
      "description": "Add key/value widget and raw markdown editor mode"
    },
    {
      "date": "2023-09-01T10:00:00.000Z",
      "version": "v3.1.2",
      "type": "patch"
    },
    {
      "date": "2023-08-31T10:00:00.000Z",
      "version": "v3.1.1",
      "type": "patch"
    },
    {
      "date": "2023-08-31T10:00:00.000Z",
      "version": "v3.1.0",
      "type": "minor",
      "description": "Add clear button to relation widget"
    },
    {
      "date": "2023-08-29T10:00:00.000Z",
      "version": "v3.0.2",
      "type": "patch"
    },
    {
      "date": "2023-08-14T10:00:00.000Z",
      "version": "v3.0.1",
      "type": "patch"
    },
    {
      "date": "2023-08-01T10:00:00.000Z",
      "version": "v3.0.0",
      "type": "major",
      "description": "Mobile support and dependent fields"
    },
    {
      "date": "2023-06-14T10:00:00.000Z",
      "version": "v2.5.1",
      "type": "patch"
    },
    {
      "date": "2023-06-13T10:00:00.000Z",
      "version": "v2.5.0",
      "type": "minor",
      "description": "Switch i18n locales while in preview mode"
    },
    {
      "date": "2023-05-29T10:00:00.000Z",
      "version": "v2.4.4",
      "type": "patch"
    },
    {
      "date": "2023-05-25T12:00:00.000Z",
      "version": "v2.4.3",
      "type": "patch"
    },
    {
      "date": "2023-05-25T11:00:00.000Z",
      "version": "v2.4.2",
      "type": "patch"
    },
    {
      "date": "2023-05-25T10:00:00.000Z",
      "version": "v2.4.1",
      "type": "patch"
    },
    {
      "date": "2023-05-24T11:00:00.000Z",
      "version": "v2.4.0",
      "type": "minor",
      "description": "Delimiter separated lists and expanded folder filter support"
    },
    {
      "date": "2023-05-18T10:00:00.000Z",
      "version": "v2.3.4",
      "type": "patch"
    },
    {
      "date": "2023-05-16T10:00:00.000Z",
      "version": "v2.3.3",
      "type": "patch"
    },
    {
      "date": "2023-05-15T10:00:00.000Z",
      "version": "v2.3.2",
      "type": "patch"
    },
    {
      "date": "2023-05-12T10:00:00.000Z",
      "version": "v2.3.1",
      "type": "patch"
    },
    {
      "date": "2023-05-12T10:53:00.000Z",
      "version": "v2.3.0",
      "type": "minor",
      "description": "File drag and drop support for File and Image widgets"
    },
    {
      "date": "2023-05-05T23:00:00.000Z",
      "version": "v2.2.0",
      "type": "minor",
      "description": "Multi image support and markdown toolbar customization"
    },
    {
      "date": "2023-04-25T14:28:00.000Z",
      "version": "v2.1.0",
      "type": "minor",
      "description": "Prefix option for UUID widget."
    },
    {
      "date": "2023-04-21T10:00:00.000Z",
      "version": "v2.0.1",
      "type": "patch"
    },
    {
      "date": "2023-04-21T15:00:00.000Z",
      "version": "v2.0.0",
      "type": "major",
      "description": "New UI and Media Library enchancements."
    },
    {
      "date": "2023-03-31T10:00:00.000Z",
      "version": "v1.2.14",
      "type": "patch"
    },
    {
      "date": "2023-03-30T10:00:00.000Z",
      "version": "v1.2.13",
      "type": "patch"
    },
    {
      "date": "2023-02-27T10:00:00.000Z",
      "version": "v1.2.11",
      "type": "patch"
    },
    {
      "date": "2023-02-24T10:00:00.000Z",
      "version": "v1.2.10",
      "type": "patch"
    },
    {
      "date": "2023-02-24T10:00:00.000Z",
      "version": "v1.2.9",
      "type": "patch"
    },
    {
      "date": "2023-02-08T10:00:00.000Z",
      "version": "v1.2.8",
      "type": "patch"
    },
    {
      "date": "2023-02-06T10:00:00.000Z",
      "version": "v1.2.7",
      "type": "patch"
    },
    {
      "date": "2023-01-29T10:00:00.000Z",
      "version": "v1.2.6",
      "type": "patch"
    },
    {
      "date": "2023-01-28T10:00:00.000Z",
      "version": "v1.2.5",
      "type": "patch"
    },
    {
      "date": "2023-01-27T10:00:00.000Z",
      "version": "v1.2.4",
      "type": "patch"
    },
    {
      "date": "2023-01-26T10:00:00.000Z",
      "version": "v1.2.3",
      "type": "patch"
    },
    {
      "date": "2023-01-25T10:00:00.000Z",
      "version": "v1.2.2",
      "type": "patch"
    },
    {
      "date": "2023-01-25T10:00:00.000Z",
      "version": "v1.2.1",
      "type": "patch"
    },
    {
      "date": "2023-01-25T15:26:00.000Z",
      "version": "v1.2.0",
      "type": "minor",
      "description": "Custom collection card templates."
    },
    {
      "date": "2023-01-24T10:00:00.000Z",
      "version": "v1.1.3",
      "type": "patch"
    },
    {
      "date": "2023-01-23T10:00:00.000Z",
      "version": "v1.1.2",
      "type": "patch"
    },
    {
      "date": "2023-01-22T10:00:00.000Z",
      "version": "v1.1.1",
      "type": "patch"
    },
    {
      "date": "2023-01-18T15:44:00.000Z",
      "version": "v1.1.0",
      "type": "minor",
      "description": "Gitea backend beta support. Side by side i18n editing."
    },
    {
      "date": "2023-01-17T10:02:00.000Z",
      "version": "v1.0.0",
      "type": "major",
      "description": "The first major release of Static CMS with an all-new UI, revamped documentation and much more."
    }
  ]
}<|MERGE_RESOLUTION|>--- conflicted
+++ resolved
@@ -1,7 +1,11 @@
 {
   "releases": [
     {
-<<<<<<< HEAD
+      "date": "2023-11-07T11:00:00.000Z",
+      "version": "v3.4.5",
+      "type": "patch"
+    },
+    {
       "date": "2023-11-02T10:00:00.000Z",
       "version": "v4.0.0-beta.1",
       "type": "pre"
@@ -10,11 +14,6 @@
       "date": "2023-11-01T10:00:00.000Z",
       "version": "v4.0.0-beta.0",
       "type": "pre"
-=======
-      "date": "2023-11-07T11:00:00.000Z",
-      "version": "v3.4.5",
-      "type": "patch"
->>>>>>> bb0b709b
     },
     {
       "date": "2023-10-31T11:00:00.000Z",
