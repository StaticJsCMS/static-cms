--- conflicted
+++ resolved
@@ -147,13 +147,8 @@
     align-self: flex-start;
     position: sticky;
     top: 0;
-<<<<<<< HEAD
-    max-height: calc(100vh - 88px);
-    overflow-y: hidden;
-=======
     max-height: calc(100dvh - 72px);
     overflow-y: auto;
->>>>>>> 1b42c0a9
     top: 16px;
 
     &:hover {
