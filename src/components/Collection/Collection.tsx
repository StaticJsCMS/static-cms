import styled from '@emotion/styled';
import React, { useCallback, useEffect, useMemo, useState } from 'react';
import { translate } from 'react-polyglot';
import { connect } from 'react-redux';

import { changeViewStyle, filterByField, groupByField, sortByField } from '../../actions/entries';
import { SortDirection } from '../../interface';
import { getNewEntryUrl } from '../../lib/urlHelper';
import {
  selectSortableFields,
  selectViewFilters,
  selectViewGroups,
} from '../../lib/util/collection.util';
import {
  selectEntriesFilter,
  selectEntriesGroup,
  selectEntriesSort,
  selectViewStyle,
} from '../../reducers/entries';
import { components, lengths } from '../../ui';
import CollectionControls from './CollectionControls';
import CollectionTop from './CollectionTop';
import EntriesCollection from './Entries/EntriesCollection';
import EntriesSearch from './Entries/EntriesSearch';
import Sidebar from './Sidebar';

import type { ComponentType } from 'react';
import type { ConnectedProps } from 'react-redux';
import type { Collection, TranslatedProps, ViewFilter, ViewGroup } from '../../interface';
import type { RootState } from '../../store';

const CollectionContainer = styled.div`
  margin: ${lengths.pageMargin};
`;

const CollectionMain = styled.main`
  padding-left: 280px;
`;

const SearchResultContainer = styled.div`
  ${components.cardTop};
  margin-bottom: 22px;
`;

const SearchResultHeading = styled.h1`
  ${components.cardTopHeading};
`;

const CollectionView = ({
  collection,
  collections,
  collectionName,
  isSearchEnabled,
  isSearchResults,
  isSingleSearchResult,
  searchTerm,
  sortableFields,
  sortByField,
  sort,
  viewFilters,
  viewGroups,
  filterTerm,
  t,
  filterByField,
  groupByField,
  filter,
  group,
  changeViewStyle,
  viewStyle,
}: TranslatedProps<CollectionViewProps>) => {
  const [readyToLoad, setReadyToLoad] = useState(false);
  const [preCollection, setPreCollection] = useState(collection);
  useEffect(() => {
    setPreCollection(collection);
  }, [collection]);

  const newEntryUrl = useMemo(() => {
    let url = collection.create ? getNewEntryUrl(collectionName) : '';
    if (url && filterTerm) {
      url = getNewEntryUrl(collectionName);
      if (filterTerm) {
        url = `${newEntryUrl}?path=${filterTerm}`;
      }
    }
    return url;
  }, [collection, collectionName, filterTerm]);

  const searchResultKey = useMemo(
    () => `collection.collectionTop.searchResults${isSingleSearchResult ? 'InCollection' : ''}`,
    [isSingleSearchResult],
  );

  const renderEntriesCollection = useCallback(() => {
    return (
      <EntriesCollection
        collection={collection}
        viewStyle={viewStyle}
        filterTerm={filterTerm}
        readyToLoad={readyToLoad && collection === preCollection}
      />
    );
  }, [collection, filterTerm, viewStyle, readyToLoad]);

  const renderEntriesSearch = useCallback(() => {
    let searchCollections = collections;
    if (isSingleSearchResult) {
      const searchCollection = Object.values(collections).filter(c => c === collection);
      if (searchCollection.length === 1) {
        searchCollections = {
          [searchCollection[0].name]: searchCollection[0],
        };
      }
    }

    return <EntriesSearch collections={searchCollections} searchTerm={searchTerm} />;
  }, [searchTerm, collections, collection, isSingleSearchResult]);

  const onSortClick = useCallback(
    async (key: string, direction?: SortDirection) => {
      await sortByField(collection, key, direction);
    },
    [collection, sortByField],
  );

  const onFilterClick = useCallback(
    async (filter: ViewFilter) => {
      await filterByField(collection, filter);
    },
    [collection, filterByField],
  );

  const onGroupClick = useCallback(
    async (group: ViewGroup) => {
      await groupByField(collection, group);
    },
    [collection, groupByField],
  );

  useEffect(() => {
<<<<<<< HEAD
    const sorts = Object.keys(sort ?? {});
    if (sorts.length > 0) {
      setReadyToLoad(true);
      return;
    }

    const defaultSort = collection.sortable_fields.default;

    if (!defaultSort || !defaultSort.field) {
      setReadyToLoad(true);
      return;
    }

    let alive = true;
    const sortEntries = async () => {
      await onSortClick(defaultSort.field, defaultSort.direction ?? SortDirection.Ascending);
      if (alive) {
        setReadyToLoad(true);
      }
=======
    setReadyToLoad(false);
    let alive = true;

    const sortEntries = () => {
      setTimeout(async () => {
        if (sort?.first()?.get('key')) {
          setReadyToLoad(true);
          return;
        }

        const defaultSort = collection.getIn(['sortable_fields', 'default']) as
          | StaticallyTypedRecord<CmsSortableFieldsDefault>
          | undefined;

        if (!defaultSort || !defaultSort.get('field')) {
          setReadyToLoad(true);
          return;
        }

        await onSortClick(
          defaultSort.get('field'),
          defaultSort.get('direction') ?? SortDirection.Ascending,
        );

        if (alive) {
          setReadyToLoad(true);
        }
      });
>>>>>>> 405d5f9f
    };

    sortEntries();

    return () => {
      alive = false;
    };
  }, [collection, onSortClick, sort]);

  return (
    <CollectionContainer>
      <Sidebar
        collections={collections}
        collection={(!isSearchResults || isSingleSearchResult) && collection}
        isSearchEnabled={isSearchEnabled}
        searchTerm={searchTerm}
        filterTerm={filterTerm}
      />
      <CollectionMain>
        {isSearchResults ? (
          <SearchResultContainer>
            <SearchResultHeading>
              {t(searchResultKey, { searchTerm, collection: collection.label })}
            </SearchResultHeading>
          </SearchResultContainer>
        ) : (
          <>
            <CollectionTop collection={collection} newEntryUrl={newEntryUrl} />
            <CollectionControls
              viewStyle={viewStyle}
              onChangeViewStyle={changeViewStyle}
              sortableFields={sortableFields}
              onSortClick={onSortClick}
              sort={sort}
              viewFilters={viewFilters}
              viewGroups={viewGroups}
              t={t}
              onFilterClick={onFilterClick}
              onGroupClick={onGroupClick}
              filter={filter}
              group={group}
            />
          </>
        )}
        {isSearchResults ? renderEntriesSearch() : renderEntriesCollection()}
      </CollectionMain>
    </CollectionContainer>
  );
};

interface CollectionViewOwnProps {
  isSearchResults?: boolean;
  isSingleSearchResult?: boolean;
  name: string;
  searchTerm?: string;
  filterTerm?: string;
}

function mapStateToProps(state: RootState, ownProps: TranslatedProps<CollectionViewOwnProps>) {
  const { collections } = state;
  const isSearchEnabled = state.config.config && state.config.config.search != false;
  const {
    isSearchResults,
    isSingleSearchResult,
    name,
    searchTerm = '',
    filterTerm = '',
    t,
  } = ownProps;
  const collection: Collection = name ? collections[name] : collections[0];
  const sort = selectEntriesSort(state.entries, collection.name);
  const sortableFields = selectSortableFields(collection, t);
  const viewFilters = selectViewFilters(collection);
  const viewGroups = selectViewGroups(collection);
  const filter = selectEntriesFilter(state.entries, collection.name);
  const group = selectEntriesGroup(state.entries, collection.name);
  const viewStyle = selectViewStyle(state.entries);

  return {
    isSearchResults,
    isSingleSearchResult,
    name,
    searchTerm,
    filterTerm,
    collection,
    collections,
    collectionName: name,
    isSearchEnabled,
    sort,
    sortableFields,
    viewFilters,
    viewGroups,
    filter,
    group,
    viewStyle,
  };
}

const mapDispatchToProps = {
  sortByField,
  filterByField,
  changeViewStyle,
  groupByField,
};

const connector = connect(mapStateToProps, mapDispatchToProps);
export type CollectionViewProps = ConnectedProps<typeof connector>;

export default translate()(connector(CollectionView)) as ComponentType<CollectionViewOwnProps>;<|MERGE_RESOLUTION|>--- conflicted
+++ resolved
@@ -99,7 +99,7 @@
         readyToLoad={readyToLoad && collection === preCollection}
       />
     );
-  }, [collection, filterTerm, viewStyle, readyToLoad]);
+  }, [collection, viewStyle, filterTerm, readyToLoad, preCollection]);
 
   const renderEntriesSearch = useCallback(() => {
     let searchCollections = collections;
@@ -137,56 +137,31 @@
   );
 
   useEffect(() => {
-<<<<<<< HEAD
-    const sorts = Object.keys(sort ?? {});
-    if (sorts.length > 0) {
-      setReadyToLoad(true);
-      return;
-    }
-
-    const defaultSort = collection.sortable_fields.default;
-
-    if (!defaultSort || !defaultSort.field) {
-      setReadyToLoad(true);
-      return;
-    }
-
-    let alive = true;
-    const sortEntries = async () => {
-      await onSortClick(defaultSort.field, defaultSort.direction ?? SortDirection.Ascending);
-      if (alive) {
-        setReadyToLoad(true);
-      }
-=======
     setReadyToLoad(false);
     let alive = true;
 
     const sortEntries = () => {
       setTimeout(async () => {
-        if (sort?.first()?.get('key')) {
+        if (sort?.[0]?.key) {
           setReadyToLoad(true);
           return;
         }
 
-        const defaultSort = collection.getIn(['sortable_fields', 'default']) as
-          | StaticallyTypedRecord<CmsSortableFieldsDefault>
-          | undefined;
-
-        if (!defaultSort || !defaultSort.get('field')) {
+        const defaultSort = collection.sortable_fields.default;
+        if (!defaultSort || !defaultSort.field) {
           setReadyToLoad(true);
           return;
         }
 
         await onSortClick(
-          defaultSort.get('field'),
-          defaultSort.get('direction') ?? SortDirection.Ascending,
+          defaultSort.field,
+          defaultSort.direction ?? SortDirection.Ascending,
         );
 
         if (alive) {
           setReadyToLoad(true);
         }
       });
->>>>>>> 405d5f9f
     };
 
     sortEntries();
