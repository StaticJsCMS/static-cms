import React, { PropTypes } from 'react';
import ImmutablePropTypes from 'react-immutable-proptypes';
import pluralize from 'pluralize';
import { connect } from 'react-redux';
import { Layout, Panel, NavDrawer } from 'react-toolbox/lib/layout';
import { Navigation } from 'react-toolbox/lib/navigation';
import { Link } from 'react-toolbox/lib/link';
import { Notifs } from 'redux-notifications';
import { loadConfig } from '../actions/config';
import { loginUser } from '../actions/auth';
import { currentBackend } from '../backends/backend';
import {
  SHOW_COLLECTION,
  CREATE_COLLECTION,
  HELP,
  runCommand,
  navigateToCollection,
  createNewEntryInCollection,
} from '../actions/findbar';
import AppHeader from '../components/AppHeader/AppHeader';
import { Loader, Toast } from '../components/UI/index';
import styles from './App.css';

class App extends React.Component {

<<<<<<< HEAD
  static propTypes = {
    auth: ImmutablePropTypes.map,
    children: PropTypes.node,
    config: ImmutablePropTypes.map,
    collections: ImmutablePropTypes.orderedMap,
    createNewEntryInCollection: PropTypes.func.isRequired,
    dispatch: PropTypes.func.isRequired,
    navigateToCollection: PropTypes.func.isRequired,
    user: ImmutablePropTypes.map,
    runCommand: PropTypes.func.isRequired,
  };
=======
  state = {
    navDrawerIsVisible: true
  }

  componentDidMount() {
    this.props.dispatch(loadConfig());
  }
>>>>>>> e5d4cc55

  static configError(config) {
    return (<div>
      <h1>Error loading the CMS configuration</h1>

      <div>
        <p>The <code>config.yml</code> file could not be loaded or failed to parse properly.</p>
        <p><strong>Error message:</strong> {config.get('error')}</p>
      </div>
    </div>);
  }

  state = {
    navDrawerIsVisible: false,
  };

  componentDidMount() {
    this.props.dispatch(loadConfig());
  }

  handleLogin(credentials) {
    this.props.dispatch(loginUser(credentials));
  }

  authenticating() {
    const { auth } = this.props;
    const backend = currentBackend(this.props.config);

    if (backend == null) {
      return <div><h1>Waiting for backend...</h1></div>;
    }

    return (
      <div>
        {
          React.createElement(backend.authComponent(), {
            onLogin: this.handleLogin.bind(this),
            error: auth && auth.get('error'),
            isFetching: auth && auth.get('isFetching'),
          })
        }
      </div>
    );
  }

  generateFindBarCommands() {
    // Generate command list
    const commands = [];
    const defaultCommands = [];

    this.props.collections.forEach((collection) => {
      commands.push({
        id: `show_${ collection.get('name') }`,
        pattern: `Show ${ pluralize(collection.get('label')) }`,
        type: SHOW_COLLECTION,
        payload: { collectionName: collection.get('name') },
      });

      if (defaultCommands.length < 5) defaultCommands.push(`show_${ collection.get('name') }`);

      if (collection.get('create') === true) {
        commands.push({
          id: `create_${ collection.get('name') }`,
          pattern: `Create new ${ pluralize(collection.get('label'), 1) }(:itemName as ${ pluralize(collection.get('label'), 1) } Name)`,
          type: CREATE_COLLECTION,
          payload: { collectionName: collection.get('name') },
        });
      }
    });

    commands.push({ id: HELP, type: HELP, pattern: 'Help' });
    defaultCommands.push(HELP);

    return { commands, defaultCommands };
  }

  toggleNavDrawer = () => {
    this.setState({
      navDrawerIsVisible: !this.state.navDrawerIsVisible,
    });
  };

  render() {
    const { navDrawerIsVisible } = this.state;
    const {
      user,
      config,
      children,
      collections,
      runCommand,
      navigateToCollection,
      createNewEntryInCollection,
    } = this.props;

    if (config === null) {
      return null;
    }

    if (config.get('error')) {
      return App.configError(config);
    }

    if (config.get('isFetching')) {
      return <Loader active>Loading configuration...</Loader>;
    }

    if (user == null) {
      return this.authenticating();
    }

    const { commands, defaultCommands } = this.generateFindBarCommands();

    return (
      <Layout theme={styles}>
        <Notifs
          className={styles.notifsContainer}
          CustomComponent={Toast}
        />
        <NavDrawer
<<<<<<< HEAD
          active={navDrawerIsVisible}
          scrollY
          permanentAt="lg"
          onOverlayClick={this.toggleNavDrawer} // eslint-disable-line
          theme={styles}
        >
          <nav className={styles.nav}>
            <h1 className={styles.heading}>Collections</h1>
            <Navigation type="vertical">
=======
            active={navDrawerIsVisible}
            scrollY
            permanentAt={navDrawerIsVisible ? 'lg' : null}
            theme={styles}
        >
          <nav className={styles.nav}>
            <h1 className={styles.heading}>Collections</h1>
            <Navigation type='vertical'>
>>>>>>> e5d4cc55
              {
                collections.valueSeq().map(collection =>
                  <Link
                    key={collection.get('name')}
                    onClick={navigateToCollection.bind(this, collection.get('name'))} // eslint-disable-line
                  >
                    {collection.get('label')}
                  </Link>
                )
              }
            </Navigation>
          </nav>
        </NavDrawer>
        <Panel scrollY>
          <AppHeader
            collections={collections}
            commands={commands}
            defaultCommands={defaultCommands}
            runCommand={runCommand}
            onCreateEntryClick={createNewEntryInCollection}
            toggleNavDrawer={this.toggleNavDrawer}
          />
          <div className={styles.main}>
            {children}
          </div>
        </Panel>
      </Layout>
    );
  }
}

function mapStateToProps(state) {
  const { auth, config, collections } = state;
  const user = auth && auth.get('user');

  return { auth, config, collections, user };
}

function mapDispatchToProps(dispatch) {
  return {
    dispatch,
    runCommand: (type, payload) => {
      dispatch(runCommand(type, payload));
    },
    navigateToCollection: (collection) => {
      dispatch(navigateToCollection(collection));
    },
    createNewEntryInCollection: (collectionName) => {
      dispatch(createNewEntryInCollection(collectionName));
    },
  };
}

export default connect(mapStateToProps, mapDispatchToProps)(App);<|MERGE_RESOLUTION|>--- conflicted
+++ resolved
@@ -23,7 +23,6 @@
 
 class App extends React.Component {
 
-<<<<<<< HEAD
   static propTypes = {
     auth: ImmutablePropTypes.map,
     children: PropTypes.node,
@@ -35,15 +34,6 @@
     user: ImmutablePropTypes.map,
     runCommand: PropTypes.func.isRequired,
   };
-=======
-  state = {
-    navDrawerIsVisible: true
-  }
-
-  componentDidMount() {
-    this.props.dispatch(loadConfig());
-  }
->>>>>>> e5d4cc55
 
   static configError(config) {
     return (<div>
@@ -57,7 +47,7 @@
   }
 
   state = {
-    navDrawerIsVisible: false,
+    navDrawerIsVisible: true,
   };
 
   componentDidMount() {
@@ -163,26 +153,15 @@
           CustomComponent={Toast}
         />
         <NavDrawer
-<<<<<<< HEAD
           active={navDrawerIsVisible}
           scrollY
-          permanentAt="lg"
+          permanentAt={navDrawerIsVisible ? 'lg' : null}
           onOverlayClick={this.toggleNavDrawer} // eslint-disable-line
           theme={styles}
         >
           <nav className={styles.nav}>
             <h1 className={styles.heading}>Collections</h1>
             <Navigation type="vertical">
-=======
-            active={navDrawerIsVisible}
-            scrollY
-            permanentAt={navDrawerIsVisible ? 'lg' : null}
-            theme={styles}
-        >
-          <nav className={styles.nav}>
-            <h1 className={styles.heading}>Collections</h1>
-            <Navigation type='vertical'>
->>>>>>> e5d4cc55
               {
                 collections.valueSeq().map(collection =>
                   <Link
@@ -196,15 +175,15 @@
             </Navigation>
           </nav>
         </NavDrawer>
+        <AppHeader
+          collections={collections}
+          commands={commands}
+          defaultCommands={defaultCommands}
+          runCommand={runCommand}
+          onCreateEntryClick={createNewEntryInCollection}
+          toggleNavDrawer={this.toggleNavDrawer}
+        />
         <Panel scrollY>
-          <AppHeader
-            collections={collections}
-            commands={commands}
-            defaultCommands={defaultCommands}
-            runCommand={runCommand}
-            onCreateEntryClick={createNewEntryInCollection}
-            toggleNavDrawer={this.toggleNavDrawer}
-          />
           <div className={styles.main}>
             {children}
           </div>
