--- conflicted
+++ resolved
@@ -34,19 +34,12 @@
 
 ## Configuration
 
-<<<<<<< HEAD
-Configuration is different for every site, so we'll break it down into parts. Add all the code snippets in this section to your `admin/config.js` file (which is passed into the `CMS.init({ config })` call). Alternatively, you can use a yaml file (`admin/config.yml`) instead of a javascript file. See [Configuration in the CDN Guide](/docs/add-to-your-site-cdn#configuration) for details.
-=======
 Configuration is different for every site, so we'll break it down into parts. Add all the code snippets in this section to your `admin/config.js` file (which is passed into the `CMS.init({ config })` call). Alternatively, you can use a yaml file (`admin/config.yml`) instead of a javascript file.
->>>>>>> 8b9e7e4f
 
 ### Backend
 
 We're using [Netlify](https://www.netlify.com) for our hosting and authentication in this tutorial, so backend configuration is fairly straightforward.
 
-<<<<<<< HEAD
-For GitHub and GitLab repositories, you can start your Static CMS `config.js` file with these lines:
-=======
 For GitHub and GitLab repositories, you can start your Static CMS `config` file with these lines:
 
 <CodeTabs>
@@ -56,13 +49,11 @@
   branch: 'main' // Branch to update (optional; defaults to main)
 },
 ```
->>>>>>> 8b9e7e4f
-
-```js
-backend: {
-  name: 'git-gateway',
-  branch: 'main', // Branch to update (optional; defaults to main)
-}
+
+```yaml
+backend:
+  name: git-gateway
+  branch: main # Branch to update (optional; defaults to main)
 ```
 
 </CodeTabs>
@@ -75,10 +66,6 @@
 
 Static CMS allows users to upload images directly within the editor. For this to work, the CMS needs to know where to save them. If you already have an `images` folder in your project, you could use its path, possibly creating an `uploads` sub-folder, for example:
 
-<<<<<<< HEAD
-```js
-media_folder: 'images/uploads', // Media files will be stored in the repo under images/uploads
-=======
 <CodeTabs>
 ```js
 media_folder: 'images/uploads', // Media files will be stored in the repo under images/uploads
@@ -87,7 +74,6 @@
 ```yaml
 # This line should *not* be indented
 media_folder: 'images/uploads' # Media files will be stored in the repo under images/uploads
->>>>>>> 8b9e7e4f
 ```
 
 </CodeTabs>
@@ -96,12 +82,6 @@
 
 Note that the`media_folder` file path is relative to the project root, so the example above would work for Jekyll, GitBook, or any other generator that stores static files at the project root. However, it would not work for Hugo, Hexo, Middleman or others that store static files in a subfolder. Here's an example that could work for a Hugo site:
 
-<<<<<<< HEAD
-```js
-// These lines should *not* be indented
-media_folder: 'static/images/uploads', // Media files will be stored in the repo under static/images/uploads
-public_folder: '/images/uploads', // The src attribute for uploaded media will begin with /images/uploads
-=======
 <CodeTabs>
 ```js
 media_folder: 'static/images/uploads', // Media files will be stored in the repo under static/images/uploads
@@ -112,7 +92,6 @@
 # These lines should *not* be indented
 media_folder: 'static/images/uploads' # Media files will be stored in the repo under static/images/uploads
 public_folder: '/images/uploads' # The src attribute for uploaded media will begin with /images/uploads
->>>>>>> 8b9e7e4f
 ```
 
 </CodeTabs>
@@ -138,9 +117,6 @@
 This is the post body, where I write about our last chance to party before the Y2K bug destroys us all.
 ```
 
-<<<<<<< HEAD
-Given this example, our `collections` settings would look like this in your Static CMS `config.js` file:
-=======
 Given this example, our `collections` settings would look like this in your Static CMS `config` file:
 
 <CodeTabs>
@@ -163,51 +139,21 @@
   },
 ],
 ```
->>>>>>> 8b9e7e4f
-
-```js
-collections: [
-  {
-    name: 'blog',
-    label: 'Blog',
-    folder: '_posts/blog',
-    create: true,
-    slug: '{{year}}-{{month}}-{{day}}-{{slug}}',
-    fields: [
-      {
-        name: 'layout',
-        label: 'Layout',
-        widget: 'hidden',
-        default: 'blog',
-      },
-      {
-        name: 'title',
-        label: 'Title',
-        widget: 'string',
-      },
-      {
-        name: 'date',
-        label: 'Publish Date',
-        widget: 'datetime',
-      },
-      {
-        name: 'thumbnail',
-        label: 'Featured Image',
-        widget: 'image',
-      },
-      {
-        name: 'rating',
-        label: 'Rating (scale of 1-5)',
-        widget: 'number',
-      },
-      {
-        name: 'body',
-        label: 'Body',
-        widget: 'markdown',
-      },
-    ],
-  },
-],
+
+```yaml
+collections:
+  - name: 'blog' # Used in routes, e.g., /admin/collections/blog
+    label: 'Blog' # Used in the UI
+    folder: '_posts/blog' # The path to the folder where the documents are stored
+    create: true # Allow users to create new documents in this collection
+    slug: '{{year}}-{{month}}-{{day}}-{{slug}}' # Filename template, e.g., YYYY-MM-DD-title.md
+    fields: # The fields for each document, usually in front matter
+      - { label: 'Layout', name: 'layout', widget: 'hidden', default: 'blog' }
+      - { label: 'Title', name: 'title', widget: 'string' }
+      - { label: 'Publish Date', name: 'date', widget: 'datetime' }
+      - { label: 'Featured Image', name: 'thumbnail', widget: 'image' }
+      - { label: 'Rating (scale of 1-5)', name: 'rating', widget: 'number' }
+      - { label: 'Body', name: 'body', widget: 'markdown' }
 ```
 
 </CodeTabs>
@@ -225,20 +171,13 @@
 
 As described above, the `widget` property specifies a built-in or custom UI widget for a given field. When a content editor enters a value into a widget, that value is saved in the document front matter as the value for the `name` specified for that field. A full listing of available widgets can be found in the [Widgets doc](/docs/widgets).
 
-<<<<<<< HEAD
-Based on this example, you can go through the post types in your site and add the appropriate settings to your Static CMS `config.js` file. Each post type should be listed as a separate node under the `collections` field. See the [Collections reference doc](/docs/collection-overview) for more configuration options.
-=======
 Based on this example, you can go through the post types in your site and add the appropriate settings to your Static CMS `config` file. Each post type should be listed as a separate node under the `collections` field. See the [Collections reference doc](/docs/collection-overview) for more configuration options.
->>>>>>> 8b9e7e4f
 
 ### Filter
 
 The entries for any collection can be filtered based on the value of a single field. The example collection below only shows post entries with the value `en` in the `language` field.
 
-<<<<<<< HEAD
-=======
-<CodeTabs>
->>>>>>> 8b9e7e4f
+<CodeTabs>
 ```js
 collections: [
   {
@@ -257,8 +196,6 @@
     ],
   },
 ],
-<<<<<<< HEAD
-=======
 ```
 
 ```yaml
@@ -272,7 +209,6 @@
     fields:
       - name: language
         label: Language
->>>>>>> 8b9e7e4f
 ```
 
 </CodeTabs>
@@ -330,10 +266,6 @@
 
 If you left your site registration open, or for return visits after confirming an email invitation, access your site's CMS at `yoursite.com/admin/`.
 
-<<<<<<< HEAD
-**Note:** No matter where you access Static CMS — whether running locally, in a staging environment, or in your published site — it always fetches and commits files in your hosted repository (for example, on GitHub), on the branch you configured in your Static CMS config.js file. This means that content fetched in the admin UI matches the content in the repository, which may be different from your locally running site. It also means that content saved using the admin UI saves directly to the hosted repository, even if you're running the UI locally or in staging.
-=======
 **Note:** No matter where you access Static CMS — whether running locally, in a staging environment, or in your published site — it always fetches and commits files in your hosted repository (for example, on GitHub), on the branch you configured in your Static CMS `config` file. This means that content fetched in the admin UI matches the content in the repository, which may be different from your locally running site. It also means that content saved using the admin UI saves directly to the hosted repository, even if you're running the UI locally or in staging.
->>>>>>> 8b9e7e4f
 
 Happy posting!