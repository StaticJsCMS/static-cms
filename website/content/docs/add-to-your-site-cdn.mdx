---
group: Intro
title: CDN Hosting
weight: 4
---

This tutorial guides you through the steps for adding Static CMS via a public CDN to a site that's built with a common [static site generator](https://www.staticgen.com/), like Jekyll, Next, Hugo, Hexo, or Gatsby. Alternatively, you can [start from a template](/docs/start-with-a-template) or dive right into [configuration options](/docs/configuration-options).

## App File Structure

A static `admin` folder contains all Static CMS files, stored at the root of your published site. Where you store this folder in the source files depends on your static site generator. Here's the static file location for a few of the most popular static site generators:

| These generators                                        | store static files in |
| ------------------------------------------------------- | --------------------- |
| Jekyll, GitBook                                         | `/` (project root)    |
| Hugo, Gatsby, Nuxt 2, Gridsome, Zola, Sapper, SvelteKit | `/static`             |
| Next, Nuxt 3                                            | `/public`             |
| Hexo, Middleman, Jigsaw                                 | `/source`             |
| Wyam                                                    | `/input`              |
| Pelican                                                 | `/content`            |
| Spike                                                   | `/views`              |
| VuePress                                                | `/.vuepress/public`   |
| Elmstatic                                               | `/_site`              |
| 11ty                                                    | `/_site`              |
| preact-cli                                              | `/src/static`         |
| Docusaurus                                              | `/static`             |

If your generator isn't listed here, you can check its documentation, or as a shortcut, look in your project for a `css` or `images` folder. The contents of folders like that are usually processed as static files, so it's likely you can store your `admin` folder next to those. (When you've found the location, feel free to add it to these docs by [filing a pull request](https://github.com/StaticJsCMS/static-cms/blob/main/CONTRIBUTING.md#pull-requests)!)

Inside the `admin` folder, you'll create two files:

```bash
admin
 ├ index.html
 └ config.yml
```

The first file, `admin/index.html`, is the entry point for the Static CMS admin interface. This means that users navigate to `yoursite.com/admin/` to access it. On the code side, it's a basic HTML starter page that loads the Static CMS JavaScript file from a public CDN and initializes it. The second file, `admin/config.yml`, is the heart of your Static CMS installation, and a bit more complex. The [Configuration](#configuration) section covers the details.

In this example, we pull the `admin/index.html` file from a public CDN.

```html
<!DOCTYPE html>
<html>
  <head>
    <meta charset="utf-8" />
    <meta name="viewport" content="width=device-width, initial-scale=1.0" />
    <title>Content Manager</title>
  </head>
  <body>
    <!-- Include the script that builds the page and powers Static CMS -->
    <script src="https://unpkg.com/@staticcms/core@%5E1.0.0/dist/static-cms-core.js"></script>
    <script>
      window.CMS.init();
    </script>
  </body>
</html>
```

In the code above the `script` is loaded from the `unpkg` CDN. Should there be any issue, `jsDelivr` can be used as an alternative source. Simply set the `src` to `https://cdn.jsdelivr.net/npm/@staticcms/core@%5E1.0.0/dist/static-cms-core.js`

## Configuration

<<<<<<< HEAD
Configuration is different for every site, so we'll break it down into parts. Add all the code snippets in this section to your `admin/config.yml` file. Alternatively, you can use a javascript file (`admin/config.js`) instead of a yaml file. See [Configuration in the Bundling Guide](/docs/add-to-your-site-bundling#configuration) for details.
=======
Configuration is different for every site, so we'll break it down into parts. Add all the code snippets in this section to your `admin/config.yml` file. Alternatively, you can use a javascript file (`admin/config.js`) instead of a yaml file. Simply import the javascript config and pass it into your `CMS.init({ config })` call.
>>>>>>> 8b9e7e4f

### Backend

We're using [Netlify](https://www.netlify.com) for our hosting and authentication in this tutorial, so backend configuration is fairly straightforward.

For GitHub repositories, you can start your Static CMS `config` file with these lines:

<CodeTabs>
```yaml
backend:
  name: git-gateway
  branch: main # Branch to update (optional; defaults to main)
```

```js
backend: {
  name: 'git-gateway',
  branch: 'main' // Branch to update (optional; defaults to main)
},
```

</CodeTabs>

_(For GitLab repositories, use [GitLab backend](/docs/gitlab-backend) and for Bitbucket repositories, use [Bitbucket backend](/docs/bitbucket-backend).)_

The configuration above specifies your backend protocol and your publication branch. Git Gateway is an open source API that acts as a proxy between authenticated users of your site and your site repo. (We'll get to the details of that in the [Authentication section](#authentication) below.) If you leave out the `branch` declaration, it defaults to `main`.

### Media and Public Folders

Static CMS allows users to upload images directly within the editor. For this to work, the CMS needs to know where to save them. If you already have an `images` folder in your project, you could use its path, possibly creating an `uploads` sub-folder, for example:

<CodeTabs>
```yaml
# This line should *not* be indented
media_folder: 'images/uploads' # Media files will be stored in the repo under images/uploads
```

```js
media_folder: 'images/uploads', // Media files will be stored in the repo under images/uploads
```

</CodeTabs>

If you're creating a new folder for uploaded media, you'll need to know where your static site generator expects static files. You can refer to the paths outlined above in [App File Structure](#app-file-structure), and put your media folder in the same location where you put the `admin` folder.

Note that the `media_folder` file path is relative to the project root, so the example above would work for Jekyll, GitBook, or any other generator that stores static files at the project root. However, it would not work for Hugo, Next, Hexo, Middleman or others that store static files in a subfolder. Here's an example that could work for a Hugo site:

<CodeTabs>
```yaml
# These lines should *not* be indented
media_folder: 'static/images/uploads' # Media files will be stored in the repo under static/images/uploads
public_folder: '/images/uploads' # The src attribute for uploaded media will begin with /images/uploads
```

```js
media_folder: 'static/images/uploads', // Media files will be stored in the repo under static/images/uploads
public_folder: '/images/uploads', // The src attribute for uploaded media will begin with /images/uploads
```

</CodeTabs>

The configuration above adds a new setting, `public_folder`. While `media_folder` specifies where uploaded files are saved in the repo, `public_folder` indicates where they are found in the published site. Image `src` attributes use this path, which is relative to the file where it's called. For this reason, we usually start the path at the site root, using the opening `/`.

_If `public_folder` is not set, Static CMS defaults to the same value as `media_folder`, adding an opening `/` if one is not included._

### Collections

Collections define the structure for the different content types on your static site. Since every site is different, the `collections` settings differ greatly from one site to the next.

Let's say your site has a blog, with the posts stored in `_posts/blog`, and files saved in a date-title format, like `1999-12-31-lets-party.md`. Each post begins with settings in yaml-formatted front matter, like so:

```yaml
---
layout: blog
title: "Let's Party"
date: 1999-12-31 11:59:59 -0800
thumbnail: '/images/prince.jpg'
rating: 5
---
This is the post body, where I write about our last chance to party before the Y2K bug destroys us all.
```

Given this example, our `collections` settings would look like this in your Static CMS `config` file:

<CodeTabs>
```yaml
collections:
  - name: 'blog' # Used in routes, e.g., /admin/collections/blog
    label: 'Blog' # Used in the UI
    folder: '_posts/blog' # The path to the folder where the documents are stored
    create: true # Allow users to create new documents in this collection
    slug: '{{year}}-{{month}}-{{day}}-{{slug}}' # Filename template, e.g., YYYY-MM-DD-title.md
    fields: # The fields for each document, usually in front matter
      - { label: 'Layout', name: 'layout', widget: 'hidden', default: 'blog' }
      - { label: 'Title', name: 'title', widget: 'string' }
      - { label: 'Publish Date', name: 'date', widget: 'datetime' }
      - { label: 'Featured Image', name: 'thumbnail', widget: 'image' }
      - { label: 'Rating (scale of 1-5)', name: 'rating', widget: 'number' }
      - { label: 'Body', name: 'body', widget: 'markdown' }
```

```js
<<<<<<< HEAD
{
  collection: {
  }
}
=======
collections: [
  {
    name: 'blog', // Used in routes, e.g., /admin/collections/blog
    label: 'Blog', // Used in the UI
    folder: '_posts/blog', // The path to the folder where the documents are stored
    create: true, // Allow users to create new documents in this collection
    slug: '{{year}}-{{month}}-{{day}}-{{slug}}', // Filename template, e.g., YYYY-MM-DD-title.md
    fields: [
      // The fields for each document, usually in front matter
      { label: 'Layout', name: 'layout', widget: 'hidden', default: 'blog' },
      { label: 'Title', name: 'title', widget: 'string' },
      { label: 'Publish Date', name: 'date', widget: 'datetime' },
      { label: 'Featured Image', name: 'thumbnail', widget: 'image' },
      { label: 'Rating (scale of 1-5)', name: 'rating', widget: 'number' },
      { label: 'Body', name: 'body', widget: 'markdown' },
    ],
  },
],
>>>>>>> 8b9e7e4f
```

</CodeTabs>

Let's break that down:

| Field  | Description                                                                                                                                                                                                     |
| ------ | --------------------------------------------------------------------------------------------------------------------------------------------------------------------------------------------------------------- |
| name   | Post type identifier, used in routes. Must be unique.                                                                                                                                                           |
| label  | What the admin UI calls the post type.                                                                                                                                                                          |
| folder | Where files of this type are stored, relative to the repo root.                                                                                                                                                 |
| create | Set to `true` to allow users to create new files in this collection.                                                                                                                                            |
| slug   | Template for filenames. `{{ year }}`, `{{ month }}`, and `{{ day }}` pulls from the post's `date` field or save date. `{{ slug }}` is a url-safe version of the post's `title`. Default is simply `{{ slug }}`. |
| fields | Fields listed here are shown as fields in the content editor, then saved as front matter at the beginning of the document (except for `body`, which follows the front matter).                                  |

As described above, the `widget` property specifies a built-in or custom UI widget for a given field. When a content editor enters a value into a widget, that value is saved in the document front matter as the value for the `name` specified for that field. A full listing of available widgets can be found in the [Widgets doc](/docs/widgets).

Based on this example, you can go through the post types in your site and add the appropriate settings to your Static CMS `config` file. Each post type should be listed as a separate node under the `collections` field. See the [Collections reference doc](/docs/collection-overview) for more configuration options.

### Filter

The entries for any collection can be filtered based on the value of a single field. The example collection below only shows post entries with the value `en` in the `language` field.

<CodeTabs>
```yaml
collections:
  - name: posts
    label: Post
    folder: _posts
    filter:
      field: language
      value: en
    fields:
      - name: language
        label: Language
```

```js
collections: [
  {
    name: 'posts',
    label: 'Post',
    folder: '_posts',
    filter: {
      field: 'language',
      value: 'en',
    },
    fields: [
      {
        name: 'language',
        label: 'Language',
      },
    ],
  },
],
```

</CodeTabs>

## Authentication

Now that you have your Static CMS files in place and configured, all that's left is to enable authentication. We're using the [Netlify](https://www.netlify.com/) platform here because it's one of the quickest ways to get started, but you can learn about other authentication options in the [Backends](/docs/backends-overview) doc.

### Setup on Netlify

Netlify offers a built-in authentication service called Identity. In order to use it, connect your site repo with Netlify.

### Enable Identity and Git Gateway

Netlify's Identity and Git Gateway services allow you to manage CMS admin users for your site without requiring them to have an account with your Git host or commit access on your repo. From your site dashboard on Netlify:

1. Go to **Settings > Identity**, and select **Enable Identity service**.
2. Under **Registration preferences**, select **Open** or **Invite only**. In most cases, you want only invited users to access your CMS, but if you're just experimenting, you can leave it open for convenience.
3. If you'd like to allow one-click login with services like Google and GitHub, check the boxes next to the services you'd like to use, under **External providers**.
4. Scroll down to **Services > Git Gateway**, and click **Enable Git Gateway**. This authenticates with your Git host and generates an API access token. In this case, we're leaving the **Roles** field blank, which means any logged in user may access the CMS. For information on changing this, check the [Netlify Identity documentation](https://www.netlify.com/docs/identity/).

### Add the Netlify Identity Widget

With the backend set to handle authentication, now you need a frontend interface to connect to it. The open source Netlify Identity Widget is a drop-in widget made for just this purpose. To include the widget in your site, add the following script tag in two places:

```html
<script src="https://identity.netlify.com/v1/netlify-identity-widget.js"></script>
```

Add this to the `<head>` of your CMS index page at `/admin/index.html`, as well as the `<head>` of your site's main index page. Depending on how your site generator is set up, this may mean you need to add it to the default template, or to a "partial" or "include" template. If you can find where the site stylesheet is linked, that's probably the right place. Alternatively, you can include the script in your site using Netlify's [Script Injection](https://www.netlify.com/docs/inject-analytics-snippets/) feature.

When a user logs in with the Netlify Identity widget, an access token directs to the site homepage. In order to complete the login and get back to the CMS, redirect the user back to the `/admin/` path. To do this, add the following script before the closing `body` tag of your site's main index page:

```html
<script>
  if (window.netlifyIdentity) {
    window.netlifyIdentity.on('init', user => {
      if (!user) {
        window.netlifyIdentity.on('login', () => {
          document.location.href = '/admin/';
        });
      }
    });
  }
</script>
```

Note: This example script requires modern JavaScript and does not work on IE11. For legacy browser support, use function expressions (`function () {}`) in place of the arrow functions (`() => {}`), or use a transpiler such as [Babel](https://babeljs.io/).

## Accessing the CMS

Your site CMS is now fully configured and ready for login!

If you set your registration preference to "Invite only," invite yourself (and anyone else you choose) as a site user. To do this, select the **Identity** tab from your site dashboard, and then select the **Invite users** button. Invited users receive an email invitation with a confirmation link. Clicking the link will take you to your site with a login prompt.

If you left your site registration open, or for return visits after confirming an email invitation, access your site's CMS at `yoursite.com/admin/`.

**Note:** No matter where you access Static CMS — whether running locally, in a staging environment, or in your published site — it always fetches and commits files in your hosted repository (for example, on GitHub), on the branch you configured in your Static CMS `config` file. This means that content fetched in the admin UI matches the content in the repository, which may be different from your locally running site. It also means that content saved using the admin UI saves directly to the hosted repository, even if you're running the UI locally or in staging.

Happy posting!<|MERGE_RESOLUTION|>--- conflicted
+++ resolved
@@ -61,11 +61,7 @@
 
 ## Configuration
 
-<<<<<<< HEAD
-Configuration is different for every site, so we'll break it down into parts. Add all the code snippets in this section to your `admin/config.yml` file. Alternatively, you can use a javascript file (`admin/config.js`) instead of a yaml file. See [Configuration in the Bundling Guide](/docs/add-to-your-site-bundling#configuration) for details.
-=======
 Configuration is different for every site, so we'll break it down into parts. Add all the code snippets in this section to your `admin/config.yml` file. Alternatively, you can use a javascript file (`admin/config.js`) instead of a yaml file. Simply import the javascript config and pass it into your `CMS.init({ config })` call.
->>>>>>> 8b9e7e4f
 
 ### Backend
 
@@ -168,12 +164,6 @@
 ```
 
 ```js
-<<<<<<< HEAD
-{
-  collection: {
-  }
-}
-=======
 collections: [
   {
     name: 'blog', // Used in routes, e.g., /admin/collections/blog
@@ -192,7 +182,6 @@
     ],
   },
 ],
->>>>>>> 8b9e7e4f
 ```
 
 </CodeTabs>
